--- conflicted
+++ resolved
@@ -6,7 +6,6 @@
 
 (c) Copyright 2012-2025 Advanced Micro Devices, Inc.
 
-<<<<<<< HEAD
 ## Unreleased
 
 ### Added
@@ -29,10 +28,7 @@
   - This option requires a calibration step that may take a few seconds.
 - Add hardware clock control and diagnostic utility `tstool`.
 
-## [3.8.1.x] - Unreleased
-=======
 ## [3.8.1.1003] - 2025-02-14
->>>>>>> faa86306
 
 ### Added
 
