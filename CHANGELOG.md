--- conflicted
+++ resolved
@@ -6,7 +6,6 @@
 
 (c) Copyright 2012-2025 Advanced Micro Devices, Inc.
 
-<<<<<<< HEAD
 ## Unreleased
 
 ### Added
@@ -17,9 +16,6 @@
 - Add hardware clock control and diagnostic utility 'tstool'.
 
 ## [3.8.1.x] - Unreleased
-=======
-## [3.8.1.1001] - 2025-01-31
->>>>>>> aa406a7e
 
 ### Added
 
