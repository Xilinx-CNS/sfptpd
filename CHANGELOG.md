# Changelog

All notable changes to this project will be documented in this file.

The format is based on [Keep a Changelog](https://keepachangelog.com/en/1.1.0/).

(c) Copyright 2012-2024 Advanced Micro Devices, Inc.

<<<<<<< HEAD
## [Unreleased]

## [3.8.0.1003] - 2024-09-30 [Feature Release]
=======
## [3.8.0.1004] - 2024-10-03 [Feature Release]
>>>>>>> 33d94bdd

### Added

- Update sfptpd to be sub nanosecond-ready. (SWPTP-58)
  - Some times and offsets are now output at picosecond resolution that were
    previously output at nanosecond resolution.
- Add --socket option for sfptpdctl to control multiple processes. (SWPTP-624)
- Add support for interpolating values into file paths and other output.
  - Configurable patterns for log, state, control and stats paths. (SWPTP-649)
  - Configurable patterns for clock names and ids. (SWPTP-997)
  - See [example config](config/option-examples.cfg) for specification.
- Enhance LACP support. (SWPTP-738)
  - Support dual boundary clock topology when using multicast delay measurement.
  - Send DelayReq over the physical interface that last received a Sync from
    the current PTP master by maintaining a pool of sockets. (SWPTP-976)
  - Switch the local reference clock to be the one by which the latest Sync
    message was timestamped. (SWPTP-1434)
  - To enable, see [example](config/ptp_slave_lacp.cfg).
- Show unicast/multicast delay response flags in state file. (SWPTP-807)
- Get transmit timestamps via epoll to avoid blocking PTP thread. (SWPTP-831)
- Add interpolated config of patterns for clock names and ids. (SWPTP-997)
- Ethtool queries conducted over netlink on supported kernels. (SWPTP-1304)
- IP address of parent clock added to topology files (SWPTP-1312)
- Add option to configure state file and stats log update rates. (SWPTP-1326)
  - e.g. `reporting_intervals save_state 120 stats_log 2`
- Add `step_threshold` option to change the offset threshold for allowing
  a step (when permitted by clock control setting). (SWPTP-1365)
- Add shared clock feed. (SWPTP-1386)
  - Deliver clock comparisons via shared feed, nearly halving the number
    of measurements needed in a multi-NIC system.
  - Reduce impact of missing and delayed clock measurements
- Use 1588-2019 method for constructing clock ids from EUI-64s. (SWPTP-1402)
  - Allow unique clock id bits to be set with `unique_clockid_bits`.
  - Allow legacy (2008) clock ids to be used with `legacy_clock_ids`.
- Add `pidadjust` control command to tweak PID controller co-efficients
  at runtime for experimental purposes only. (SWPTP-1411)
  - Run `sfptpdctl` without arguments for syntax.
- Always set NIC clocks on startup by default. (SWPTP-1431)
  - Can be reverted to previous behaviour of only setting when not already
    set or if used as PTP master or with a freerunning clock instance.
- Add Debian packaging. (SWPTP-1446)
  - As a new package type, the .deb follows best practice for the Debian
    and derivative distributions by creating and running sfptpd as a new
    system user.
- Add `-D` command line option to specify default PTP domain. (SWPTP-1454)
- Add master-only PTP mode. (SWPTP-1459)
- Add optional privileged helper process when running as non-root. (SWPTP-1479)
  - Enables hotplugging and connecting to and controlling chronyd.
- Allow repeated -v arguments as convenience to increase verbosity. (SWPTP-1489)

### Added for unsupported source builds only

- Allow 32-bit userspace on 64-bit kernels. (SWPTP-181)
- Add `gps` sync module to use `gpsd` for PPS time of day.
  - Build with `make NO_GPS=` having installed `libgps-dev`.
  - Instantiate the `gps` sync module giving connection details, e.g.
    `gpsd ::1 2947` and set as time of day source.
- Add Y2038 support when built for 32-bit targets with 64-bit time enabled.
  (Xilinx-CNS/sfptpd#12)

### Changed

- Default polling interval for chronyd doubled to 2s.
- Default value of `one_phc_per_nic` is now `off`. (SWPTP-1348)
   - See note under [v3.5.0.1004](#3501004---2022-05-13-feature-release)
     and the [README](README.md#using-non-solarflare-network-adapters).
- Default threshold to step rather than slew reduced to 900ms. (SWPTP-1519)
   - This avoids asymmetric behaviour for offsets slightly above or below
     1.0s as can occur with a leap second or when an erroneous 1s step is
     corrected.

### Removed

- The source can no longer be built on RHEL 6, which is unsupported. (But it
  may be possible to build for RHEL 6 on RHEL 7 by defining `GLIBC_COMPAT=1`
  or with `RPM_OSVER=el6 make build_srpm`.) (SWPTP-1371)

### Fixed

- Issue SWPTP-1396
  - Provide correct clock timestamps in real time stats corresponding to the
    reported offsets rather than time of logging message.
- Issue SWPTP-1481
  - When `max_missing_delayresps` config supplied, stop using the wrong
    value for hybrid fallback.
- Issue SWPTP-1515
  - Fix issue with BMC discriminator disqualifying sources when evaluated
    inbetween Sync and FollowUp reception.
- Xilinx-CNS/sfptpd#9
  - Fix issue that manifests as not being able to control the system clock
    on some systems, such as Raspberry Pi 5 with Debian 12.

## [3.7.1.1007] - 2024-01-25

### Added

- Command line enhancements to support container usage. (SWPTP-1401)
  - Allow config to be read from stdin with `-f -`
  - Add `--console` option to redirect logs to console
- Add configurable missing delay response thresholds (SWPTP-897)
  - `max_missing_delayresps <for-alarm> <for-hybrid-fallback>`
  - default changed from `3 3` to `5 3`.

### Changed

- Python scripts reorganised (SWPTP-1416)
  - New RPM package `sfptpd-python3` contains all the Python code
  - Base `sfptpd` package does not depend on Python.
  - Chrony control script moved to `/usr/libexec`.
  - Example python scripts for customisation do not have a shebang.
  - Chrony clock control can now be enabled with `clock_control on` instead
    of specifying a path to the helper script.

> [!NOTE]
> Configurations using the old example chronyd script location will have the
> new location substituted for compatibility but it is advised to replace this
> with a simple `clock_control on` configuration unless this script has been
> customised for the user's system.

### Fixed

- Issue SWPTP-145
  - Use `SO_TIMESTAMPING` for software timestamps when supported in driver
- Issue SWPTP-855
  - Redact NTP key in diagnostic output
- Issue SWPTP-1318
  - Retry synthetic PPS diff method shortly after enabling (in-tree enhancement)
- Issue SWPTP-1353
  - Make timestamp enablement failure less noisy on startup
  - Retry timestamp enablement on EAGAIN from NIC, not just EBUSY
- Issue SWPTP-1364
  - Let systemd restart sfptpd on failure with supplied unit configuration
- Issue SWPTP-1395
  - Fix missing `sfptpmon` script in `.tar.gz` release package
  - Omit unnecessary new reference to system clock frequency correction state
    file in `.rpm` packages to avoid confusing `alien` repackager tool
- Issue SWPTP-1403
  - Ignore irrelevant PTP packets in `sfptpmon` event monitoring script instead
    of exiting
- Issue SWPTP-1405
  - Avoid theoretical risk of double clock correction on startup
  - Extend period NIC considered to have unset time to 5 years after epoch
- Issue SWPTP-1406
  - When `chronyd` is started or stopped, reflect this fact in the 'external
    constraints' instance selection rules.
- Issue SWPTP-1408
  - Fix possible risk of stack corruption in teaming netlink handler
- Issue SWPTP-1412
  - Only show instance selection rankings when candidate changes.
- Issue SWPTP-1425
  - Populate `PTPMON_RESP` TLV with last Sync timestamp not `PTPMON_REQ` receipt
- Issue SWPTP-1429
  - Avoid reverse name lookup in crny diagnostic gathering
- Issue SWPTP-1432
  - Wait until timers created before polling for changes via netlink
- Issue SWPTP-1443
  - Handle lack of HW PPS methods in driver cleanly
- Issue SWPTP-1444
  - Handle NIC clock object creation failure cleanly
- Issue SWPTP-1445
  - Ignore next PPS period after a step instead of briefly raising an alarm
- Issue SWPTP-1447
  - Fix false assumptions of netlink event ordering leading to assertion failure

## [3.7.0.1006] - 2023-08-17 [Feature Release]

### Added

- Allow running as non-root user with minimum required capabilities (SWPTP-442)
   - enable with `user` configuration or `--user` command line options
   - example `udev` rules support hotplug with non-root user
- Support multiple PPS sources (SWPTP-776)
- Support bridges including over bonds in similar way to LACP bonds (SWPTP-826)
- Support MACVLANs when timestamping enabled in host netns (SWPTP-992)
- Allow a bond, bridge or vlan to be specified for freerun clock (SWPTP-1169)
- Replace bond, team and interface probing with netlink scanning (SWPTP-1269)
- Mix `efx` clock diff method with list of preferred phc methods (SWPTP-1285)
- Add sync-instances file showing factors influencing selection (SWPTP-1286)
- Add ntp and servo logging modules for targetted diagnostics (SWPTP-1291)
- Reflect external constraints (`ntpd`, `chronyd`) as selection rule (SWPTP-1295)
- Better quality logging and trace on hotplug events (SWPTP-1300)
- IP address of parent clock added to state and nodes files (SWPTP-1312)
- Better init system integration with new command line options and
  synchronises with systemd on startup as a 'notify'-type service (SWPTP-1321)
  ```
  --daemon       supersedes now-deprecated 'daemon' config file option
  --no-daemon    overrides now-deprecated 'daemon' config file option
  --version      outputs version number
  --test-config  tests configuration file
  --user USER[:GROUP]
  ```
- Support up to 6 destinations for PTP event monitoring messages (SWPTP-1340)
- Add `sfptpmon` script to receive PTP event monitoring messages (SWPTP-1342)
- Accept any port for unicast PTP event monitoring destinations (SWPTP-1346)
- The `ntpsec` implementation of ntpd available in the EPEL repositories for
     RHEL 9 is confirmed to be fully interoperable with sfptpd, allowing
     system clock disciplining to be controlled at runtime.

> [!IMPORTANT]
> The root user is required if the `chronyd` clock control script example
> is used to restart `chronyd`

> [!NOTE]
> All options for `hotplug_detection_mode` other than the synonyms `auto` and
> `netlink` are now redundant and ignored. None of the old modes has any
> benefit over the new netlink implementation, which eliminates many
> system calls.

### Removed

- Special provision for SFN5000 and SFN6000 series adapters removed (SWPTP-1306)
- Provision for hardware timestamping without Linux PHC removed (SWPTP-1306)
- Support, testing and packaging for RHEL6 is dropped (SWPTP-1371)

### Fixed

- Issue SWPTP-1278
  - Fix retrieval of transmit timestamps to recover from nic reset quicker
- Issue SWPTP-1290
  - Fix failure subsequently to enable timestamps when started with empty bond
- Issue SWPTP-1296
  - Improve logging of timer fd activity to identify system configuration issues
- Issue SWPTP-1314
  - Fix issues using PPS via `/dev/ptp` external timestamping pin
- Issue SWPTP-1326
  - Alter buffering for RT JSON stats output to avoid excessive writes per sec
- Issue SWPTP-1347
  - Remove bogus reserved field from rx timing event monitoring TLV
- Issue SWPTP-1358
  - Fix `chronyd` client state handling avoiding crashes after system startup
- Issue SWPTP-1366
  - Fix `ntpd` client handling to avoid quitting when peer stats not available

> [!WARNING]
> Where sfptpd clients emit Rx Sync Timing Data event monitoring they need
> to be updated from older versions at the same time as upgrading from
> an sfptpd remote monitor or the monitored data will be unusable.
> This only applies to users of the `mon_rx_sync_timing_data` option.

## [3.6.0.1015] - 2023-01-30 [Feature Release]

### Added

- Support Xilinx Alveo X3522 Ethernet adapters (SWPTP-1162)
- Support for operating alongside the chronyd service is now provided in a
  separate 'crny' sync module from the 'ntp' module used for ntpd, e.g.
    ```
    [general]
    sync_module crny crny1
    ```
  To aid the transition from existing behaviour under the 'ntp' sync module
  a suitable instance is created implicitly. To **disable** the implicit
  sync instance for simplified logging and diagnostics, specify a sync module
  with no instances:
    ```
    [general]
    sync_module crny
    ```
- Allow user-defined scripts to reconfigure and restart a chronyd service
  as a workaround to lack of a 'clock control' facility in chronyd. This
  brings parity in the supportable use cases of ntpd and chronyd. (SWPTP-1216)
    ```
    [crny]
    control_script /usr/share/doc/sfptpd/examples/chrony_clockcontrol.py
    ```
- Allow operation but block system clock updates when an uncontrollable
  chronyd service is running, except when this condition holds at startup.
  This is improved behaviour when the conflict is transient. It is, however,
  recommended in such situations to configure sfptpd explicitly to treat
  the system clock as read only. To disable this check at startup,
  configure as follows. (SWPTP-1266)
    ```
    [general]
    ignore_critical clock-control-conflict
    ```
- Allow operation in the absence of a kernel PTP subsystem or PTP and PPS
  without a PTP hardware clock. This change supports esoteric and diagnostic
  use cases but is not recommended or supported in production. (SWPTP-1207)
    ```
    [general]
    ignore_critical no-ptp-subsystem no-ptp-clock
    ```
- Write running configuration into state directory as a diagnostic. (SWPTP-198)
- Control system clock flags to let kernel set RTC when in sync. (SWPTP-216)
- Add `manual-startup` selection policy to start with a configured sync
  instance before moving onto automatic selection. (SWPTP-823)
- Add separate trace component to help understand the detailed reason for
  changes in sync instance selection. Disable in normal use to avoid excessive
  logging.
    ```
    [general]
    trace_level bic 3
    ```
> [!IMPORTANT]
> Restarting chronyd is destabilising for NTP synchronisation so this
> feature should be avoided when chrony's time sync performance influences
> sync instance selection. In the absence of native runtime control for
> chronyd it is best used in an always-on or always-off mode with sfptpd. If
> chronyd control is required for fallback it is advisable to give it a
> lower (numerically higher) `priority` setting so it is only selected on
> total failure of PTP and to increase `selection_holdoff_period` to 60s.
> Similarly, it would not be recommended to use this clock control method
> while chrony was operating as a clustering determinant (i.e. discriminator).

> [!TIP]
> It is recommended to be *explicit* about whether or not sfptpd should talk
> to the chrony service to be resilient to future changes in defaults, by
> using the `sync_module` option to enable or disable it.
> (Added: 2023-10-27)

### Changed

- Make `correct-clock` the default mode for the epoch guard. This option has
  proven effective and reliable since its introduction. (SWPTP-1283)

### Fixed

- Issue SWPTP-1257
  - It is not fatal for the system clock not to be using the superior TSC.
- Issue SWPTP-1264
  - Drop check for ancient driver/fw versions, avoiding parse failures
    for in-tree drivers in new kernels.
- Issue SWPTP-1280
  - Only use Allan Variance in clock source comparisons when measured by
    both sources, otherwise fall through to next selection criterion.
- Issue SWPTP-1281
  - Allow for delayed first sample when using PPS clock diff method; helps
    when using in-tree sfc driver.

## [3.5.0.1004] - 2022-05-13 [Feature Release]

### Added

- Support in-tree driver (SWPTP-211)  
  Out-of-tree driver from support-nic.xilinx.com is recommended for best
  performance.
- Allow configuration of preferred order of clock diff methods
  for non-Xilinx NICs (SWPTP-1193), e.g.:
    ```
    [general]
    phc_diff_methods sys-offset-precise pps sys-offset-ext sys-offset read-time
    ```
- Support synchronisation to PPS inputs via `/dev/pps` or `/dev/ptp`.
  The preferred order of methods can also be configured (SWPTP-1164), e.g.:
    ```
    [general]
    phc_pps_methods devpps devptp
    ```
- Assume multiple PTP Hardware Clock (PHC) devices presented by the same
  PCI device represent the same underlying clock, which is often the case
  for non-Xilinx NICs. Enabled by default. (SWPTP-1181)
  - To disable:
     ```
     [general]
     assume_one_phc_per_nic off
    ```
- Allow hardware or software timestamping to be required for a given PTP
  sync instance and refuse to start if requirement cannot be met (SWPTP-212)
    ```
    [ptp1]
    timestamping hw
    ```
- Allow maximum NIC clock skew amount to be limited to less than its
  advertised capabilities in ppb (SWPTP-815), e.g.:
    ```
    [general]
    limit_freq_adj 50000000
    ```
- Decode advertised PTP clock accuracy to ns in state files (SWPTP-1045)
- Support `PTP_SYS_OFFSET_EXTENDED` clock diff method (SWPTP-1187)
- Allow control socket location to be specified (SWPTP-624)
- Detect if `systemd-timesyncd` is running (SWPTP-986)
- Alarm secondary servo on 30s of sustained sync failure (SWPTP-1049)

> [!IMPORTANT]
> It is no longer clear that `assume_one_phc_per_nic off` is the most
> effective solution for working around the limitations of the way
> PHC clocks are made available on non-Solarflare interfaces and users
> may be better off selecting an explicit `clock_list` for third party NICs.
> (Added: 2023-10-26)

### Fixed

- Issue SWPTP-1203
  - Synchronise normal thread activity start to avoid premature inter-thread
    messaging
- Issue SWPTP-1188
  - Show offset as only a comparison in stats when ntpd not disciplining
- Issue SWPTP-1184
  - Fix failure to configure hardware timestamping where one interface in a
    bond only supports software timestamping
- Issue SWPTP-1183
  - Fix use of PPS clock diff method for non-Xilinx NICs after a step

## [3.4.1.1000] - 2021-12-16

### Added
- Allow PTP as PPS time-of-day source (SWPTP-1163)
  - A single sync instance can be specified in a global PPS section, e.g.:
    ```
    [pps]
    time_of_day ptp1
    ```

### Fixed

- Issue SWPTP-1172
  - Handle reference clocks and unreachable peers reported by chronyd suitably
    rather than crashing with an assertion failure
- Issue SWPTP-424
  - Propagate time and frequency traceability flags from PPS to PTP

## [3.4.0.1003] - 2021-10-29 [Feature Release]

### Added

- Add simple clustering algorithm between sync instances (SWPTP-421).  
  In this mode a passive sync instance (e.g. NTP) is designated as the
 'discriminator' between multiple active sync instances (e.g. PTP) to
  allow wildly divergent time sources to be excluded in sync instance
  selection.
  Example configuration for preferring instances within 100ms of NTP ref:
    ```
    [general]
    clustering discriminator ntp1 100000000 1
    ```
- Extend interoperability with chronyd (SWPTP-978).  
  Support chronyd as NTP server when either sfptpd or chronyd is
  statically configured not to discipline the system clock. For example,
  to enable the chronyd + PPS use case launch chronyd with the `-x` option.
- Support the draft PTP Enterprise Profile (SWPTP-975).  
  Suitable defaults and configuration constraints can be selected by using
  the following option, which should appear before other options.
    ```
    [ptp]
    ptp_profile enterprise
    ```
  See https://datatracker.ietf.org/doc/html/draft-ietf-tictoc-ptp-enterprise-profile-21
- Support the IEEE1588-2019 revision of the PTP standard (SWPTP-591).  
  Implementations of the 2019 revision, known informally as PTP v2.1, should
  be backwards compatible with implementations of the 2008 revision (v2.0)
  but to assure continued interoperability with intolerant peer devices
  the protocol version must be specified to use new features, such as the
  `COMMUNICATION_CAPABILITIES` TLV:
    ```
    [ptp]
    ptp_version 2.1
    ```
- Support for the IPv6/UDP PTP transport (annex E) (SWPTP-601).
  The link-local and global scopes are supported. Example configuration:
    ```
    [ptp]
    transport ipv6
    scope link-local
    ```
- Add `probe-only` interface detection mode to avoid Netlink (SWPTP-1145):
  `hotplug_detection_mode probe`.
- Raise alarm on secondary servos that fail to operate continuously for 30
  seconds or more such as due to clock comparison failure. (SWPTP-1049).
- Use `COMMUNICATIONS_CAPABILITIES` TLV to agree multicast vs unicast delay
  request capabilities with corresponding PTP node (SWPTP-687).
- Extend application of 'epoch guard' for hosts with multiple NICs.
  (SWPTP-1109)
- Convert example scripts to python 3 (SWPTP-957).
- Report outlier statistics in long term stats (SWPTP-540).

> [!TIP]
> While similar to the sfptpd Best Master Clock (BMC) Discriminator
> feature, the 'clustering' feature operates between sync instances
> (i.e. on separate PTP domains and/or interfaces) rather than within
> a PTP domain and is a preferable solution because full clock reconstruction
> is continuously performed for each candidate source.

> [!NOTE]
> Frequent outliers are always expected to show up in statistics as they
> are intrinsic to the adaptive algorithm.

### Fixed
- Issue SWPTP-1098, SWPTP-1102
  - Fix `clock_readonly` option.
- Issue SWPTP-1091
  - Correct handling of timestamp when `Follow_Up` messages received or handled
    ahead of `Sync`, occasionally resulting in large time jumps.
- Issue SWPTP-1078
  - Fix invalid JSON in real time stats output.
- Issue SWPTP-895
  - Serialise log rotation with log writing to avoid broken output.
- Issue SWPTP-844, SWPTP-1150
  - Fix association of PTP sync instances to interfaces when there are multiple
    instances on multiple interfaces so that correct operation is no longer
    sensitive to ordering in configuration.

## [3.3.1.1001] - 2020-10-02

### Added
- New `step-on-first-lock` clock control mode (SWPTP-1032)
  - Add mode to allow clock steps after first lock onto a PTP master.
  - This mode addresses the unintuitive behaviour of `step-at-startup` when
    there are multiple local clocks that have already been slewing to NIC.
- Configurable bond/hotplug detection mode (SWPTP-1041)
  - Add option to detect bond changes only via netlink events to avoid
    expensive polling of bond state when teamd in use.
  - Enable with `hotplug_detection_mode netlink`.

### Fixed
- Issue SWPTP-1002
  - Propagate `TIME_TRACEABLE` flag when acting both as master and slave
- Issue SWPTP-1005
  - Consider UTC offset in advertisement when computing BMC discriminator offset
- Issue SWPTP-1037
  - Correct handling of cached `Follow_Up` messages received ahead of Sync

## [v3.3.0.1007] - 2020-03-03 [Feature Release]

### Added
- BMC Discriminator (SWPTP-906)  
  Provide option to disqualify PTP masters which advertise a time that
  differs by more than a given threshold from a specific time source such
  as the selected NTP server.
- Hybrid Network Mode Without Fallback (SWPTP-684)  
  Provide a new mode for DelayReq/DelayResp messaging that does not fall
  back to multicast when there is no response.
- Freerun with System Clock (SWPTP-884)  
  Allow the system clock to be used as the clock source with the freerunning
  sync module. In combination with other options this enables sfptpd to
  operate alongside chronyd for some use cases.
- Epoch Guard (SWPTP-908)  
  Detect when a local clock has been reset to 1970, e.g. on an unexpected
  NIC reset and raise an alarm, prevent it being used to synchronise other
  clocks (default behaviour) and/or step it immediately.
- Chronyd (SWPTP-565)  
  Support limited use cases where sfptpd operates alongside chronyd with
  read-only access to the system clock. Due to chronyd not supporting
  external control of whether it disciplines clocks it is still recommended
  to disable chronyd and install ntpd where NTP functionality is desired.
- Systemd example (SWPTP-536)  
  Install a systemd unit file to start sfptpd instead of a sysv-style
  initscript and an example configuration file suitable for passive
  operation alongside chronyd.
- Configurable state path (SWPTP-909)  
  Provide `state_path` option to change the location of sfptpd state files.
- Slave UTC override option (SWPTP-726)  
  A new option `ptp_utc_offset_handling override <N>` uses a fixed UTC
  offset of N seconds regardless of any offset announced by PTP masters.
  This option aids interoperability with faulty GMs but requires manual
  intervention to handle leap seconds.
- Log sync instance alarm changes (SWPTP-988)  
  Any change in alarms or lack of alarms is shown in the message log.

> [!NOTE]
> The [sync instances clustering feature](#3401003---2021-10-29-feature-release)
> is preferred to the BMC discriminator wherever possible. The use case for
> the BMC discriminator is rogue time sources within a single PTP domain on
> the same interface. (Added: 2023-10-26)

### Fixed

- Issue SWPTP-984
  - Avoid stale offsets in text stats when sync instance leaves slave state
- Issue SWPTP-968
  - Apply a minimum logging level with `-v` rather than overriding
    `trace_level`
- Issue SWPTP-916
  - Permit DelayReq intervals of up to 32s to match the default profile range
- Issue SWPTP-902/88775
  - Ensure pipes are always sized sufficiently for message queues
- Issue SWPTP-896/88291, SWPTP-892/87934
  - Abort startup if kernel not built with PHC support
- Issue SWPTP-876/84990
  - Fix late message handling by rate-limiting probing for bond/team updates
- Issue SWPTP-866/82382
  - Fix VPD access failures by prefering to read VPD from PCIe config space
- Issue SWPTP-851/79031
  - Fix an issue where the NTP module would hang if an application other than
    chronyd opened UDP port 323. ("Failed to allocate message" symptom.)
  - Add additional tracing options for threading module.
- Issue SWPTP-840/78802
  - Use clearer log message for pending sync instance selection
- Issue SWPTP-837/78323
  - Accept FollowUp messages received before their corresponding Sync message
- Issue SWPTP-708/72389, SWPTP-893/87987
  - Fix consequences of NIC reset with new 'epoch guard' feature SWPTP-908 above
- Issue SWPTP-792/74449
  - Fix hotplug handling of interface renaming
- Issue SWPTP-610/70128
  - Create state path directory before opening message log, allowing the mesage
    log to be created in the same directory (not recommended).

## [3.2.6.1003] - 2018-09-20 [Feature Release]

### Added
- Statistics. Include time of minimum and maximum for each statistics time
  range.
- Sync Instance Selection. Provide option to specify the initial sync
  instance to be selected using the `manual-startup` mode of the
  `selection_policy` directive.

### Fixed
- Issues 77818/76890
  - Bonding. Fix issue where use of `ifdown`/`ifup` scripts on a bond can cause
    sfptpd to exit.
- Issues 76886/67823
  - PTP. Only raise a DelayResp alarm if three consecutive DelayResps fail to
    be received.
- Issue 76096
  - Emit a warning if sfptpd detects that it's been descheduled for too long.
- Issue 76086
  - Allow clock names (e.g. `phc0`) to be used in the `clock_list` directive.
- Issue 75041
  - Emit a warning at startup if the kernel's current clocksource is not TSC.
- Issue 74320
  - Refuse to start sfptpd if multiple instances are using software
    timestamping. Use of software timestamping is not compatible with multiple
    instances.
- Issue 74104
  - Fix logging issue when a sync instance is selected where the wrong decisive
    rule can be reported in some circumstances.
- Issue 73605
  - NTP. Allow startup if ntpd is disciplining the system clock, but the
    `clock_list` configuration directive doesn't include `system`.
- Issue 71479
  - PTP. Refuse to start if interface has no IP address configured.
- Issue 70876
  - Include instance name in state files.

## [3.2.5.1000] - [Not GA]

- Issue 78221:
  - Bonding. Fix issue where after a bonding failover the multicast TTL value
    is not re-initialised correctly.
- Issue 76542:
  - PPS. Fix issue where PPS statistics are missing from the PTP long-term
    stats log when pps logging enabled.
- Issue 76029:
  - Fix issue that causes the daemon to crash at startup when the `clock_list`
    option is used to specify a list of clocks to be disciplined that does not
    include the system clock.

## [3.2.4.1000] - [Not GA]

- Issue 77369:
  - Multiple PTP instances. Fix issue that can cause PTP traffic to be received
    by the wrong PTP instance when an interface is taken down and the IP address
    removed.

## [3.2.3.1000] - [Not GA]

- Issue 75431:
  - Bonding. Fix issue where sfptpd does not detect interfaces in a bond
    being brought up or taken down using `ifup`/`ifdown`.

## [3.2.2.1000] - [Not GA]

- Issue 73989:
  - Fix issue that can cause PHC API to be used when not ready.
- Issue 73875:
  - Fix issue that can cause incorrect times to be recorded in log messages.

## [3.2.1.1004] - 2017-09-19 [Feature Release]

### Added

- Slave event & status reporting via TLVs with remote monitor (EXPERIMENTAL).
- Support for non-Solarflare NICs (EXPERIMENTAL).
- Clock-ctrl-failure alarm added for primary and secondary servos.
- Machine-readable local logging:
  JSON-format long term stats files automatically created;
  To enable JSON Lines stats logging use the option: `json_stats <filename>`
- Support for Meinberg NetSync Monitor extension including MTIE reporting.
  To enable NetSync use the option: `mon_meinberg_netsync`
- Recording of the times of maximum and minimum events in long term stats
  along with qualification status.
- Configurable automatic sync instance selection policy and improved logging
  of decisive factor for selection of a new sync instance.
- Support for NICs to be inserted and removed at runtime when running sfptpd
  over a bond.

### Fixed

- Issue 71792
  - Record Announce intervals received from Foreign Masters when in the
    PTP_LISTENING state and use the longest to determine Foreign Master Record
    expiry rather than using the default Announce interval.
- Issue 71508
  - Fix error in estimated accuracy of NTP synchronization that could cause
    NTP to be incorrectly selected in preference to PTP.
- Issue 71397
  - New `allow-deny`, `deny-allow` ACL order options match behaviour of ptpd2
    and Apache webserver ACLs. Old `permit-deny`, `deny-permit` ACL orders have
    the opposite behaviour and are deprecated but get translated.
- Issue 71264
  - Write log files atomically so that they never appear empty when read.
- Issue 70616
  - Support NTP mode 6 communications (ntpq) in addition to mode 7 (ntpdc).
- Issue 69725
  - Fix issue that causes a crash if IPv6 NTP peers are found.
- Issue 68960
  - Check whether chronyd is running when sfptpd is started.
- Issue 61820
  - Fix issue that can occasionally cause a crash on receipt of a signal.

## [3.0.1.1004] - 2017-05-26

### Fixed

- Issue 71252
  - Fix issue that causes the old adapter clock continue to be used as the
    Local Reference Clock when an active-backup bond fails over to an
    interface associated with a different clock.
- Issue 70127
  - Fix issue that can cause sfptpd to become unresponsive when socket
    communications between sfptpd and the NTP daemon timeout e.g. due to an IP
    Table rule that causes traffic to the NTP daemon to be dropped.
- Issue 70328
  - New configuration option `ptp_delay_resp_ignore_port_id` to allow sfptpd to
    interoperate with switches that don't correctly implement boundary clock
    support when used with LACP.
- Issue 69699
  - Fix reversed display of NTP peer IP addresses.
- Issue 69424
  - Fix interoperability issue with masters that don't go passive,
    e.g. FsmLabs GM.
- Issue 69299
  - Fix file attributes (user, group) in RPM packages.

## [3.0.0.1033] - 2017-02-27 [Feature Release]

### Added

- Support for PTP multiple masters
- Support for NTP fallback
- Improved timestamp filtering and rejection
- Configurable synchronization thresholds for the PTP, PPS and local
  clock servos in order to better interoperate with less accurate time sources.
- New control utility for selecting sync instances in manual selection mode,
  triggering log rotation and causing clocks to be stepped.

### Fixed

- Issue 66361
  - Fix issue that causes sfptpd to refuse to start when operating in freerun
    NTP mode and FsmLabs Timekeeper is used as the NTP Daemon.
- Issue 64057
  - Fix issue that can cause a segmentation fault on account of the incorrect
    handling of management messages containing GET requests.

## [2.4.0.1000] - 2016-07-06 [Feature Release]

### Added

- Support for LACP bonds
- A Configuration option to select which clocks are disciplined by the daemon.

### Fixed

- Issue 60672
  - Fix issue that causes the default configuration in `/etc/sfptpd.conf` to
    be overwritten when upgrading the sfptpd RPM package.
- Issue 60416
  - Fix issue that can cause a memory leak when PTP Management messages are
    received by the daemon but not rejected.
- Issue 57262
  - Fix issue that can cause sfptpd to fail to start if NTPd has no peers.
    This can occur during NTPd startup if the NTPd is unable to quickly resolve
    the DNS names of the peers.
- Issue 53399
  - Fix issue that causes sfptpd to disable timestamping on non-Solarflare
    adapters when the daemon exits.
- Issue 46699
  - Fixed handling of logMessageInterval field in unicast PTP messages
- Issue 45906
  - Fix issue then can cause sfptpd to fail to start if a physical interface
    exists that does not have a permanent MAC address.
- Issue 33716
  - The `ptp_delay_discard_threshold` option does not function correctly and
    support has been removed from this release.

## [2.2.4.70] - 2015-01-30

### Fixed

- Issue 48359
  - Improve filtering and rejection of spurious PPS events by adding a
    configurable outlier filter based on deviation from the mean. Add bad
    PPS signal alarm and statistics to count outliers.
- Issue 46699
  - Fixed handling of `logMessageInterval` field in unicast PTP messages

## [2.2.2.60] - 2014-08-08

### Fixed

- Issue 45921
  - Fixed issue that prevented the daemon being used in software timestamping
    mode with some non-Solarflare adapters.
- Issue 45913
  - Fixed issue that did not allow the daemon to be used with locking disabled
- Issue 45906
  - Improved interface parsing to ignore non-ethernet devices

## [2.2.1.58] - 2014-07-23 [Feature Release]

### Added

- Support for Flareon network adapter SFN7142Q (requires Precision Time
  license).
- Support for synchronizing to a PPS source using NTP to provide Time-of-Day
- Support for PTP management messages
- Access control lists for timing and management messages
- Clock control option to allow clocks to be stepped forwards only
- Configurable UTC offset valid handling for improved interoperability
- Configuration option to ignore lock file.
- Integration of changes from sourceforge PTPD2 project v2.3
- Improved diagnostics including:
  - Report of PTP and timestamping capabilities of each host interface
  - Detection of Transparent Clocks
  - Reporting the set of PTP clocks active in the network
  - Reporting the active PTP domains

### Fixed

- Issue 45758
  - Fixed data sharing violation that could potentially result in stack
    corruption and cause the daemon to crash.
- Issue 44508
  - Fixed issue that can cause the daemon to fail to correctly reconfigure
    SFN6322F/SFN5322F adapters following an abnormal shutdown.
- Issue 42473
  - Fixed issue that can cause the daemon to crash if run on a system
    containing a Solarflare 4000 series adapter.
- Issue 42454
  - Fixed issue that resulted in lock file having non-standard contents when
    operating in daemon mode.
- Issue 41245
  - Add configuration option to allow more than one instance of sfptpd to be
    run simultaneously.
- Issue 41222
  - Improved detection of whether sfptpd is already running: ignore scripts
    with the same name
- Issue 41210
  - Fixed race condition in daemonize operation that can cause lock file
    relocking to fail on some systems

## [2.1.0.34] - 2013-12-05

### Fixed
- Issue 41057
  - Fix issue that can cause frequency correction and state files to be written
    at every sync interval.

## [2.1.0.33] - 2013-12-03 [Feature Release]

### Added
- Support for Flareon network adapaters SFN7322F and SFN7122F
  (SFN7122F requires AppFlex license).
- Improved diagnostics and error reporting, including:
  - Reporting of current clock offsets and error conditions in the topology file
  - Detection of missing Sync, FollowUp and DelayResponse messages
  - Colour coding of statistics output to indicate error conditions
  - Configuration option to run as a daemon
- Enable receive packet timestamping on a set of interfaces
- Optionally leave timestamping enabled when daemon exits
- Specify reference clock in freerun mode

### Fixed
- Issue 40507
  - Improve detection of other running time services (`ntpd`, `ptpd`, `sfptpd`).
    Previous implementation matched any process command line containing one of
    the strings.
- Issue 36755
  - Disabled PTP Management support. In the previous version some Management
    message support was unintentionally enabled.
- Issue 35966
  - Fixed PPS statistics logging. Propagation delay should be subtracted rather
    than added to PPS offset.
- Issue 35558
  - Update topology and state files immediately if any of the PTP parent
    parameters change.
- Issue 35147
  - Added fault restart timer to avoid high CPU usage on continuous fault,
    e.g. if driver unloaded.
- Issue 34587
  - Modified timestamp retrieval to detect and differentiate between different
    failure modes. Ensure correct handling of socket errors in all cases.
  - Modified mechanism to retrieve transmit timestamps to reduce CPU usage in
    the case where the timestamp is returned late or not returned at all.

## [2.0.0.23] - 2013-03-27

### Fixed

- Issue 35391
  - Fixed interoperability issue with Boundary Clocks
- Issue 34693
  - Added configuration file option `message-log` to allow messages to be logged
    to file in addition to statistics.
    Improved log rotation to make it behave more conventionally.
- Issue 34445
  - Fixed issue where sfptpd did not correctly detect and warn if driver version
    too old.
- Issue 34099
  - Improve mean path delay when master to slave propagation delay is small. If
    calculated mean path delay is negative value, use 0 rather than previous
    value.

## [2.0.0.17] - 2012-12-20 [Feature Release]

### Added
- **Solarflare Enhanced PTPd (sfptpd) GA Release**
- Support for PTP over VLANs
- Support for PTP over bonded interfaces
- Support for PTP Hybrid Mode (mixed multicast/unicast)
- Synchronization of multiple PTP capable NICs
- File based configuration
- Saved frequency correction information
- Short and long term statistics collection<|MERGE_RESOLUTION|>--- conflicted
+++ resolved
@@ -6,13 +6,7 @@
 
 (c) Copyright 2012-2024 Advanced Micro Devices, Inc.
 
-<<<<<<< HEAD
-## [Unreleased]
-
-## [3.8.0.1003] - 2024-09-30 [Feature Release]
-=======
 ## [3.8.0.1004] - 2024-10-03 [Feature Release]
->>>>>>> 33d94bdd
 
 ### Added
 
