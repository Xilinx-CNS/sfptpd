# SPDX-License-Identifier: BSD-3-Clause
# (c) Copyright 2022-2023 Xilinx, Inc.

# Merge strategies to avoid false positives merging between branches

<<<<<<< HEAD
RELEASE_NOTES merge=ours
RELEASE_NOTES_SOURCE merge=ours
RELEASE_NOTES.md merge=ours
CHANGELOG merge=ours
CHANGELOG.md merge=ours
=======
>>>>>>> 72403b22
src/include/sfptpd_version.h merge=ours

# Exclude irrelevant ancillary files from official source archives

.git* export-ignore
ci export-ignore

# Substitutions

scripts/vcs-vars export-subst<|MERGE_RESOLUTION|>--- conflicted
+++ resolved
@@ -1,16 +1,8 @@
 # SPDX-License-Identifier: BSD-3-Clause
-# (c) Copyright 2022-2023 Xilinx, Inc.
+# (c) Copyright 2022-2024 Advanced Micro Devices, Inc.
 
 # Merge strategies to avoid false positives merging between branches
 
-<<<<<<< HEAD
-RELEASE_NOTES merge=ours
-RELEASE_NOTES_SOURCE merge=ours
-RELEASE_NOTES.md merge=ours
-CHANGELOG merge=ours
-CHANGELOG.md merge=ours
-=======
->>>>>>> 72403b22
 src/include/sfptpd_version.h merge=ours
 
 # Exclude irrelevant ancillary files from official source archives
