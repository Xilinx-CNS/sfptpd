# SPDX-License-Identifier: BSD-3-Clause
# (c) Copyright 2022 Xilinx, Inc.

# Variables for installation and package building

# Requires the following input variables:
#   PACKAGE_NAME
#   PACKAGE_VERSION
# These are overriden by anything supplied by the packaging system

<<<<<<< HEAD
ifdef prefix
ifndef INST_PREFIX
INST_PREFIX = $(prefix)
=======
ifndef prefix
prefix = /usr/local
else
ifeq ("$(prefix)","/usr")
INST_CONFDIR = $(DESTDIR)/etc
else
ifeq ("$(prefix)","/")
prefix =
>>>>>>> 4f5bbbbf
endif
endif
endif

SBINDIR ?= sbin

# Defaults from OS detection

#DEFAULT_DEFAULTSDIR := $(shell grep -q '^\s*ID_LIKE\s*=.*debian' /etc/os-release 2>/dev/null && echo default || echo sysconfig)
DEFAULT_DEFAULTSDIR := sysconfig

# Installation variables
INST_SBINDIR ?= $(DESTDIR)$(prefix)/$(SBINDIR)
INST_UNITDIR ?= $(DESTDIR)$(prefix)/lib/systemd/system
INST_CONFDIR ?= $(DESTDIR)$(prefix)/etc
INST_DOCDIR ?= $(DESTDIR)$(prefix)/share/doc
INST_MANDIR ?= $(DESTDIR)$(prefix)/share/man
INST_PKGDOCDIR ?= $(INST_DOCDIR)/$(PACKAGE_NAME)
INST_PKGLICENSEDIR ?= $(INST_PKGDOCDIR)
INST_DEFAULTSDIR ?= $(INST_CONFDIR)/$(DEFAULT_DEFAULTSDIR)

# Installation customisation

INST_OMIT ?=
INST_INITS ?= systemd

# fin<|MERGE_RESOLUTION|>--- conflicted
+++ resolved
@@ -8,11 +8,6 @@
 #   PACKAGE_VERSION
 # These are overriden by anything supplied by the packaging system
 
-<<<<<<< HEAD
-ifdef prefix
-ifndef INST_PREFIX
-INST_PREFIX = $(prefix)
-=======
 ifndef prefix
 prefix = /usr/local
 else
@@ -21,7 +16,6 @@
 else
 ifeq ("$(prefix)","/")
 prefix =
->>>>>>> 4f5bbbbf
 endif
 endif
 endif
