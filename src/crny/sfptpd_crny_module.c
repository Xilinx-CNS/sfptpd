/* SPDX-License-Identifier: BSD-3-Clause */
/* (c) Copyright 2012-2024 Advanced Micro Devices, Inc. */

/**
 * @file   sfptpd_crny_module.c
 * @brief  Chrony Synchronization Module
 */
#include <stdlib.h>
#include <string.h>
#include <errno.h>
#include <time.h>
#include <sys/socket.h>
#include <sys/stat.h>
#include <sys/time.h>
#include <sys/types.h>
#include <sys/un.h>
#include <stdio.h>
#include <stdbool.h>
#include <pthread.h>
#include <signal.h>
#include <math.h>
#include <unistd.h>
#include <fcntl.h>
#include <inttypes.h>
#include <arpa/inet.h>
#include <netdb.h>
#include <regex.h>

#include "sfptpd_app.h"
#include "sfptpd_sync_module.h"
#include "sfptpd_logging.h"
#include "sfptpd_config.h"
#include "sfptpd_general_config.h"
#include "sfptpd_constants.h"
#include "sfptpd_clock.h"
#include "sfptpd_thread.h"
#include "sfptpd_interface.h"
#include "sfptpd_statistics.h"
#include "sfptpd_time.h"
#include "sfptpd_ntpd_client.h"
#include "sfptpd_engine.h"

#include "sfptpd_crny_module.h"
#include "sfptpd_crny_proto.h"


/****************************************************************************
 * Macros
 ****************************************************************************/

/* NTP component specific trace */
#define DBG_L1(x, ...)  TRACE(SFPTPD_COMPONENT_ID_NTP, 1, x, ##__VA_ARGS__)
#define DBG_L2(x, ...)  TRACE(SFPTPD_COMPONENT_ID_NTP, 2, x, ##__VA_ARGS__)
#define DBG_L3(x, ...)  TRACE(SFPTPD_COMPONENT_ID_NTP, 3, x, ##__VA_ARGS__)
#define DBG_L4(x, ...)  TRACE(SFPTPD_COMPONENT_ID_NTP, 4, x, ##__VA_ARGS__)
#define DBG_L5(x, ...)  TRACE(SFPTPD_COMPONENT_ID_NTP, 5, x, ##__VA_ARGS__)
#define DBG_L6(x, ...)  TRACE(SFPTPD_COMPONENT_ID_NTP, 6, x, ##__VA_ARGS__)


/****************************************************************************
 * Types
 ****************************************************************************/

enum ntp_query_state {
	NTP_QUERY_STATE_SLEEP_DISCONNECTED,
	NTP_QUERY_STATE_SLEEP_CONNECTED,
	NTP_QUERY_STATE_CONNECT,
	NTP_QUERY_STATE_CONNECT_WAIT,
	NTP_QUERY_STATE_SYS_INFO,
	NTP_QUERY_STATE_SOURCE_COUNT,
	NTP_QUERY_STATE_SOURCE_DATUM,
	NTP_QUERY_STATE_NTP_DATUM,
};

enum ntp_query_event {
	NTP_QUERY_EVENT_NO_EVENT,
	NTP_QUERY_EVENT_RUN,
	NTP_QUERY_EVENT_TICK,
	NTP_QUERY_EVENT_TRAFFIC,
	NTP_QUERY_EVENT_CONN_LOST,
	NTP_QUERY_EVENT_REPLY_TIMEOUT,
};

enum ntp_stats_ids {
	NTP_STATS_ID_OFFSET,
	NTP_STATS_ID_SYNCHRONIZED
};


/* operation for clock control script */
enum chrony_clock_control_op {
	CRNY_CTRL_OP_NOP,
	CRNY_CTRL_OP_ENABLE,
	CRNY_CTRL_OP_DISABLE,
	CRNY_CTRL_OP_SAVE,
	CRNY_CTRL_OP_RESTORE,
	CRNY_CTRL_OP_RESTORENORESTART,
};

struct ntp_state {
	/* NTP module state */
	sfptpd_sync_module_state_t state;

	/* Alarms */
	sfptpd_sync_module_alarms_t alarms;

	/* Unique information to identify the offset.
	   This is guaranteed to change each time
	   that NTP calculates a new offset from the selected peer.
	   The offset is invalid if 'valid' is false. */
	struct {
		struct sockaddr_storage peer;
		int pkts_received;
		bool valid;
	} __attribute__((packed)) offset_id_tuple;

	/* Information on currently selected peer */
	int selected_peer_idx;

	/* NTP daemon system info */
	struct sfptpd_ntpclient_sys_info sys_info;

	/* NTP daemon peer info */
	struct sfptpd_ntpclient_peer_info peer_info;

	/* Current offset from master or 0 if no peer selected */
	long double offset_from_master;

	/* Root dispersion of master or infinity if no peer selected */
	long double root_dispersion;

	/* Stratum of master or 0 if no peer selected */
	unsigned int stratum;

	/* Boolean indicating that the clock has been stepped and that the
	 * recorded NTP offset may not be correct. The offset will be
	 * invalidated until the NTP daemon next polls its peers */
	bool offset_unsafe;

	/* System time at which offset was last updated */
	struct sfptpd_timespec offset_timestamp;

	/* Boolean indicating whether we consider the slave clock to be
	 * synchonized to the master */
	bool synchronized;

	/* Clustering evaluator */
	struct sfptpd_clustering_evaluator clustering_evaluator;

	/* Clustering score */
	int clustering_score;
};


struct crny_comm {

	/* Chrony command request */
	struct crny_cmd_request req;

	/* Chrony command response */
	struct crny_cmd_response resp;

	/* Chrony command address */
	struct sockaddr_un remote;

	/* Chrony command socket */
	int sock;

	/* Chrony command socket path */
	char unix_sock_path[112];
};


typedef struct sfptpd_crny_module {
	/* Pointer to sync-engine */
	struct sfptpd_engine *engine;

	/* Pointer to the configuration */
	struct sfptpd_crny_module_config *config;

	/* Which elements of the NTP daemon are enabled */
	sfptpd_sync_module_ctrl_flags_t ctrl_flags;

	/* Constraints */
	sfptpd_sync_module_constraints_t constraints;

	/* NTP daemon query state. */
	enum ntp_query_state query_state;
	int query_src_idx;

	/* Time for next poll of the NTP daemon */
	struct sfptpd_timespec next_poll_time;

	/* Time for control reply timeout */
	struct sfptpd_timespec reply_expiry_time;

	/* NTP module state */
	struct ntp_state state;

	/* next NTP module state */
	struct ntp_state next_state;

	/* Convergence measure */
	struct sfptpd_stats_convergence convergence;

	/* Stats collected in sync module */
	struct sfptpd_stats_collection stats;

	/* Control communications */
	struct crny_comm crny_comm;

	/* Save state of clock control at chrony launch */
	bool chrony_state_saved;
	bool clock_control_at_save;

	/* Have currently blocked the system clock */
	bool have_blocked_sys;

	/* Whether we have entered the RUNning phase */
	bool running_phase;
} crny_module_t;


/****************************************************************************
 * Constants
 ****************************************************************************/

#define MODULE SFPTPD_CRNY_MODULE_NAME

#define NTP_POLL_INTERVAL (250000000)
#define NTP_POLL_TIMER_ID (0)

#define REPLY_TIMEOUT (1000000000)

static const struct sfptpd_stats_collection_defn ntp_stats_defns[] =
{
	{NTP_STATS_ID_OFFSET,       SFPTPD_STATS_TYPE_RANGE, "offset-from-peer", "ns", 0},
	{NTP_STATS_ID_SYNCHRONIZED, SFPTPD_STATS_TYPE_COUNT, "synchronized"}
};

static const char *query_state_names[] = {
	"SLEEP_DISCONNECTED",
	"SLEEP_CONNECTED",
	"CONNECT",
	"CONNECT_WAIT",
	"SYS_INFO",
	"SOURCE_COUNT",
	"SOURCE_DATUM",
	"NTP_DATUM",
};

static const char *query_event_names[] = {
	"NO_EVENT",
	"RUN",
	"TICK",
	"TRAFFIC",
	"CONN_LOST",
	"REPLY_TIMEOUT",
};

/****************************************************************************
 * Function prototypes
 ****************************************************************************/

static bool crny_state_machine(crny_module_t *ntp, enum ntp_query_event);
static void ntp_send_clustering_input(crny_module_t *ntp, struct ntp_state *state);


/****************************************************************************
 * Configuration
 ****************************************************************************/

static int parse_priority(struct sfptpd_config_section *section, const char *option,
			  unsigned int num_params, const char * const params[])
{
	sfptpd_crny_module_config_t *ntp = (sfptpd_crny_module_config_t *)section;
	int tokens, priority;
	assert(num_params == 1);

	tokens = sscanf(params[0], "%u", &priority);
	if (tokens != 1)
		return EINVAL;

	ntp->priority = (unsigned int)priority;
	return 0;
}


static int parse_sync_threshold(struct sfptpd_config_section *section, const char *option,
				unsigned int num_params, const char * const params[])
{
	sfptpd_crny_module_config_t *ntp = (sfptpd_crny_module_config_t *)section;
	int tokens;
	long double threshold;
	assert(num_params == 1);

	tokens = sscanf(params[0], "%Lf", &threshold);
	if (tokens != 1)
		return EINVAL;

	ntp->convergence_threshold = threshold;
	return 0;
}

static int parse_ntp_poll_interval(struct sfptpd_config_section *section, const char *option,
				   unsigned int num_params, const char * const params[])
{
	int tokens, interval;
	sfptpd_crny_module_config_t *ntp = (sfptpd_crny_module_config_t *)section;
	assert(num_params == 1);

	tokens = sscanf(params[0], "%i", &interval);
	if (tokens != 1)
		return EINVAL;

	if (interval < 1) {
		CFG_ERROR(section, "invalid NTP poll interval %s. Minimum interval is 1 second\n",
		          params[0]);
		return ERANGE;
	}

	ntp->poll_interval = interval;
	return 0;
}


static int parse_clock_control(struct sfptpd_config_section *section,
			       const char *option,
			       unsigned int num_params,
			       const char * const params[])
{
	sfptpd_crny_module_config_t *ntp = (sfptpd_crny_module_config_t *)section;
	assert(num_params == 1);

	if (!strcmp(params[0], "off"))
		ntp->clock_control = false;
	else if (!strcmp(params[0], "on"))
		ntp->clock_control = true;
	else
		return EINVAL;

	return 0;
}


static int parse_control_script(struct sfptpd_config_section *section,
				const char *option,
				unsigned int num_params,
				const char * const params[])
{
	sfptpd_crny_module_config_t *ntp = (sfptpd_crny_module_config_t *)section;
	regex_t legacy_path;

	assert(num_params == 1);

	if (regcomp(&legacy_path, SFPTPD_CRNY_LEGACY_CONTROL_SCRIPT_PATTERN,
		    REG_EXTENDED | REG_NOSUB) != 0)
		return EBADMSG;

	if (regexec(&legacy_path, params[0], 0, NULL, 0) == 0) {
		sfptpd_strncpy(ntp->chronyd_script,
			       SFPTPD_CRNY_DEFAULT_CONTROL_SCRIPT,
			       sizeof ntp->chronyd_script);
		WARNING("crny: legacy chronyd_script path \"%s\" replaced with "
			"\"%s\"; please update configuration.\n",
			params[0], ntp->chronyd_script);
	} else {
		sfptpd_strncpy(ntp->chronyd_script, params[0],
			       sizeof ntp->chronyd_script);
	}

	regfree(&legacy_path);

	/* Implicitly enable clock control. */
	ntp->clock_control = true;

	return 0;
}


static const sfptpd_config_option_t ntp_config_options[] =
{
	{"priority", "<NUMBER>",
		"Relative priority of sync module instance. Smaller values have higher "
		"priority. The default 128.",
		1, SFPTPD_CONFIG_SCOPE_INSTANCE,
		parse_priority},
	{"sync_threshold", "<NUMBER>",
		"Threshold in nanoseconds of the offset from the clock source over a "
		STRINGIFY(SFPTPD_STATS_CONVERGENCE_MIN_PERIOD_DEFAULT)
		"s period to be considered in sync (converged). The default is "
		STRINGIFY(SFPTPD_STATS_CONVERGENCE_MAX_OFFSET_NTP) ".",
		1, SFPTPD_CONFIG_SCOPE_INSTANCE,
		parse_sync_threshold},
	{"ntp_poll_interval", "NUMBER",
		"Specifies the NTP daemon poll interval in seconds. Default value 1",
		1, SFPTPD_CONFIG_SCOPE_INSTANCE,
		parse_ntp_poll_interval},
	{"clock_control", "<off | on>",
		"Whether to invoke helper script to enable or disable chronyd "
		"clock control. Off by default.",
		1, SFPTPD_CONFIG_SCOPE_INSTANCE, false, parse_clock_control},
	{"control_script", "<filename>",
		"Specifes the path to a script which can be used to enable or "
<<<<<<< HEAD
		"disable chronyd clock control",
		1, SFPTPD_CONFIG_SCOPE_INSTANCE, parse_control_script},
=======
		"disable chronyd clock control. If the legacy examples "
		"installation location is specified this will be replaced by "
		"the default location which is: "
		STRINGIFY(SFPTPD_CRNY_DEFAULT_CONTROL_SCRIPT),
		1, SFPTPD_CONFIG_SCOPE_INSTANCE, false, parse_control_script},
>>>>>>> 72403b22
};

static int crny_validate_config(struct sfptpd_config_section *section)
{
	sfptpd_crny_module_config_t *ntp = (sfptpd_crny_module_config_t *) section;
	int rc = 0;

	assert(ntp != NULL);

	if (ntp->clock_control &&
	    access(ntp->chronyd_script, X_OK) != 0) {
		rc = errno;
		CFG_ERROR(section, "chronyd clock control requested but "
			  "specified control script \"%s\" is unusable: %s\n",
			  ntp->chronyd_script, strerror(rc));
	}

	return rc;
}

static const sfptpd_config_option_set_t ntp_config_option_set =
{
	.description = "Chrony Configuration File Options",
	.category = SFPTPD_CONFIG_CATEGORY_CRNY,
	.num_options = sizeof(ntp_config_options)/sizeof(ntp_config_options[0]),
	.options = ntp_config_options,
	.validator = crny_validate_config,
};


/****************************************************************************
 * Internal Functions
 ****************************************************************************/

const char *crny_state_text(sfptpd_sync_module_state_t state, unsigned int alarms)
{
	static const char *states_text[SYNC_MODULE_STATE_MAX] = {
		"ntp-listening",	/* SYNC_MODULE_STATE_LISTENING */
		"ntp-slave",		/* SYNC_MODULE_STATE_SLAVE */
		"ntp-master",		/* SYNC_MODULE_STATE_MASTER */
		"ntp-passive",		/* SYNC_MODULE_STATE_PASSIVE */
		"ntp-disabled",		/* SYNC_MODULE_STATE_DISABLED */
		"ntp-faulty",		/* SYNC_MODULE_STATE_FAULTY */
		"ntp-selection",	/* SYNC_MODULE_STATE_SELECTION */
	};

	assert(state < SYNC_MODULE_STATE_MAX);

	if ((state == SYNC_MODULE_STATE_SLAVE) && (alarms != 0))
		return "ntp-slave-alarm";

	return states_text[state];
}


/* where x is the unsigned input and i is the index of the sign bit */
int32_t sfptpd_crny_tosigned(uint32_t x, int i){
	int32_t out = x & ((1 << i) - 1);
	if (x & (1 << i)) {
		/* if the sign bit is set, then negate the magnitude */
		out -= (1 << i);
	}
	return out;
}


/* convert chrony floating type to system floating type */
double sfptpd_crny_tofloat(uint32_t x){
	uint32_t exp, coef, coef_bitmask;
	/* exp is top 7 bits of float */
	exp = x >> 25;
	/* coef is bottom 25 bits of float */
	coef_bitmask = (1 << 25) - 1;
	coef = x & coef_bitmask;
	/* correct for signedness */
	int32_t exp_signed = sfptpd_crny_tosigned(exp, 6);
	int32_t coef_signed = sfptpd_crny_tosigned(coef, 24);
	/* do the computation */
	return coef_signed * pow(2.0L, exp_signed - 25);
}


int sfptpd_crny_addr_to_sockaddr(struct sockaddr_storage *addr,
				 socklen_t *length,
				 struct crny_addr *ip_addr)
{
	unsigned int addr_family = ntohs(ip_addr->addr_family);
	int rc = 0;

	if (addr_family == IP_V6) {
		struct sockaddr_in6 *sin6 = ((struct sockaddr_in6 *) addr);
		*length = sizeof *sin6;
		memset(sin6, '\0', sizeof *sin6);
		sin6->sin6_family = AF_INET6;
		memcpy(&sin6->sin6_addr, &ip_addr->addr_union.v6_addr,
		       sizeof(ip_addr->addr_union.v6_addr));
	} else if (addr_family == IP_V4) {
		struct sockaddr_in *sin = ((struct sockaddr_in *) addr);
		*length = sizeof *sin;
		memset(sin, '\0', sizeof *sin);
		sin->sin_family = AF_INET;
		sin->sin_addr.s_addr = ip_addr->addr_union.v4_addr;
	} else {
		if (addr_family != IP_UNSPEC)
			DBG_L6("crny: unexpected chrony address type %d\n",
				addr_family);
		*length = sizeof *addr;
		memset(addr, '0', sizeof *addr);
		addr->ss_family = AF_UNSPEC;
		rc = EINVAL;
	}

	return rc;
}

static void ntp_convergence_init(crny_module_t *ntp)
{
	long double threshold;

	assert(ntp != NULL);

	/* Initialise the convergence measure. */
	ntp->state.synchronized = false;
	sfptpd_stats_convergence_init(&ntp->convergence);

	/* Sets an appropriate convergence threshold.
	   Check if overriden by user. */
	threshold = ntp->config->convergence_threshold;

	/* Otherwise use a suitable value for NTP */
	if (threshold == 0) {
		threshold = SFPTPD_STATS_CONVERGENCE_MAX_OFFSET_NTP;
	}

	sfptpd_stats_convergence_set_max_offset(&ntp->convergence, threshold);
}


static bool ntp_convergence_update(crny_module_t *ntp, struct ntp_state *new_state)
{
	struct sfptpd_timespec time;
	struct sfptpd_ntpclient_peer *peer;
	int rc;
	assert(ntp != NULL);

	rc = sfclock_gettime(CLOCK_MONOTONIC, &time);
	if (rc < 0) {
		ERROR("crny: failed to get monotonic time, %s\n", strerror(errno));
		return false;
	}

	/* If not in the slave state or we failed to get the time for some
	 * reason, reset the convergence measure. */
	if ((rc < 0) || (new_state->state != SYNC_MODULE_STATE_SLAVE)) {
		new_state->synchronized = false;
		sfptpd_stats_convergence_reset(&ntp->convergence);
	} else if ((new_state->alarms != 0) ||
		   ((ntp->ctrl_flags & SYNC_MODULE_TIMESTAMP_PROCESSING) == 0)) {
		/* If one or more alarms is triggered or timestamp processing
		 * is disabled, we consider the slave to be unsynchronized.
		 * However, don't reset the convergence measure as it is
		 * probably a temporary situation. */
		new_state->synchronized = false;
	} else {
		assert(new_state->selected_peer_idx != -1);
		peer = &new_state->peer_info.peers[new_state->selected_peer_idx];

		/* Update the synchronized state based on the current offset
		 * from master */
		new_state->synchronized = sfptpd_stats_convergence_update(&ntp->convergence,
									  time.sec,
									  peer->offset);
	}

	return new_state->synchronized != ntp->state.synchronized;
}


static void reset_offset_id(struct ntp_state *state)
{
	memset(&state->offset_id_tuple, '\0', sizeof state->offset_id_tuple);
}


static void set_offset_id(struct ntp_state *state, struct sfptpd_ntpclient_peer *peer)
{
	if (peer->remote_address_len == 0) {
		reset_offset_id(state);
	} else {
		reset_offset_id(state);
		assert(peer->remote_address_len < sizeof state->offset_id_tuple.peer);
		memcpy(&state->offset_id_tuple.peer,
		       &peer->remote_address,
		       peer->remote_address_len);
		state->offset_id_tuple.pkts_received = peer->pkts_received;
		state->offset_id_tuple.valid = true;
	}
}


static bool offset_ids_equal(struct ntp_state *state1, struct ntp_state *state2) {
	return (memcmp(&state1->offset_id_tuple,
		       &state2->offset_id_tuple,
		       sizeof state1->offset_id_tuple) == 0);
}


static bool offset_id_is_valid(struct ntp_state *state) {
	return state->offset_id_tuple.valid;
}

static void chrony_req_initialize(struct crny_cmd_request* req, uint16_t cmd)
{
	memset(req, '\0', sizeof *req);
	*req = CMD_REQ_DEFAULT;
	req->randoms = rand();
	req->cmd1 = htons(cmd);
}

int crny_stats_init(crny_module_t *ntp)
{
	int rc;
	assert(ntp != NULL);

	/* Create the statistics collection */
	rc = sfptpd_stats_collection_create(&ntp->stats, "ntp",
					    sizeof(ntp_stats_defns)/sizeof(ntp_stats_defns[0]),
					    ntp_stats_defns);
	return rc;
}


void crny_stats_update(crny_module_t *ntp)
{
	struct sfptpd_stats_collection *stats;
	struct sfptpd_ntpclient_peer *peer;
	assert(ntp != NULL);

	stats = &ntp->stats;

	/* The offset is only available if we are in slave mode */
	if (ntp->state.state == SYNC_MODULE_STATE_SLAVE) {
		assert(ntp->state.selected_peer_idx != -1);
		assert(ntp->state.selected_peer_idx < SFPTPD_NTP_PEERS_MAX);
		assert(ntp->state.selected_peer_idx < ntp->state.peer_info.num_peers);
		peer = &ntp->state.peer_info.peers[ntp->state.selected_peer_idx];
		/* Offset, frequency correction, one-way-delay */
		sfptpd_stats_collection_update_range(stats, NTP_STATS_ID_OFFSET, peer->offset,
						     ntp->state.offset_timestamp, true);
	} else {
		struct sfptpd_timespec now;
		sfptpd_clock_get_time(sfptpd_clock_get_system_clock(), &now);
		sfptpd_stats_collection_update_range(stats, NTP_STATS_ID_OFFSET, 0.0,
						     now, false);
	}

	sfptpd_stats_collection_update_count(stats, NTP_STATS_ID_SYNCHRONIZED, ntp->state.synchronized? 1: 0);
}


void crny_parse_state(struct ntp_state *state, int rc, bool offset_unsafe)
{
	unsigned int i;
	bool candidates;
	struct sfptpd_ntpclient_peer *peer;

	assert(state != NULL);

	/* We derive the current state using the following rules in this order:
	 *   - If there is no one listening on the NTP socket, we conclude that
	 *     the daemon is not running
	 *   - If we get any other error while communicating with the daemon,
	 *     we are in the faulty state
	 *   - If we have a selected peer and clock control is enabled then we
	 *     are in the slave state
	 *   - If we have a selected peer and clock control is disabled then we
	 *     are in the monitor state
	 *   - If any peers are candidates or shortlisted we are in the
	 *     selection state
	 *   - Otherwise, we are in the listening state
	 */
	if (rc != 0) {
		if (rc == ENOPROTOOPT)
			state->state = SYNC_MODULE_STATE_DISABLED;
		else if (rc == EAGAIN)
			state->state = SYNC_MODULE_STATE_LISTENING;
		else
			state->state = SYNC_MODULE_STATE_FAULTY;
		state->sys_info.peer_address_len = 0;
		state->sys_info.clock_control_enabled = false;
		state->selected_peer_idx = -1;
		state->peer_info.num_peers = 0;
		reset_offset_id(state);
		return;
	}

	candidates = false;
	state->selected_peer_idx = -1;
	assert(state->peer_info.num_peers <= SFPTPD_NTP_PEERS_MAX);
	for (i = 0; i < state->peer_info.num_peers; i++) {
		peer = &state->peer_info.peers[i];

		/* Ignore ourselves */
		if (peer->self)
			continue;

		if (peer->selected) {
			if (state->selected_peer_idx != -1)
				WARNING("crny: ntpd reporting more than one selected peer\n");
			else
				state->selected_peer_idx = i;
		}

		/* If we find a candidate or shortlisted node, set a flag */
		if (peer->candidate || peer->shortlist)
			candidates = true;
	}

	if (state->selected_peer_idx != -1) {
		assert(state->selected_peer_idx < SFPTPD_NTP_PEERS_MAX);
		assert(state->selected_peer_idx < state->peer_info.num_peers);
		set_offset_id(state, &state->peer_info.peers[state->selected_peer_idx]);
	} else {
		reset_offset_id(state);
	}

	/* We will only report being in the slave state if there is a selected
	 * peer and the offset is safe i.e. there has been an update since the
	 * clocks were stepped. */
	if ((state->selected_peer_idx != -1) && !offset_unsafe) {
		peer = &state->peer_info.peers[state->selected_peer_idx];

		state->state = SYNC_MODULE_STATE_SLAVE;
		state->offset_from_master = peer->offset;
		state->root_dispersion = peer->root_dispersion;
		state->stratum = peer->stratum;
	} else {
		state->state = candidates?
			SYNC_MODULE_STATE_SELECTION: SYNC_MODULE_STATE_LISTENING;
		state->offset_from_master = 0.0;
		state->root_dispersion = INFINITY;
		state->stratum = 0;
	}

	state->clustering_score =
		state->clustering_evaluator.calc_fn(
			&state->clustering_evaluator,
			state->offset_from_master,
			sfptpd_clock_get_system_clock());
}

static void crny_close_socket(crny_module_t *ntp)
{
	if (ntp->crny_comm.sock != -1) {
		sfptpd_thread_user_fd_remove(ntp->crny_comm.sock);
		close(ntp->crny_comm.sock);
		ntp->crny_comm.sock = -1;
		unlink(ntp->crny_comm.unix_sock_path);
	}
}

static void block_clock(crny_module_t *ntp)
{
	if (!ntp->have_blocked_sys) {
		INFO("crny: blocking system clock\n");
		sfptpd_clock_set_blocked(sfptpd_clock_get_system_clock(), true);
		ntp->have_blocked_sys = true;
	}
}

static void unblock_clock(crny_module_t *ntp)
{
	if (ntp->have_blocked_sys) {
		INFO("crny: unblocking system clock\n");
		sfptpd_clock_set_blocked(sfptpd_clock_get_system_clock(), false);
		ntp->have_blocked_sys = false;
	}
}

static bool clock_control_at_launch(crny_module_t *ntp)
{
	pid_t pid;
	int fd;
	int rc;
	ssize_t sz;
	bool assume_absent = true;
	enum {
		OPT_START,
		OPT_MINUS,
		OPT_X,
		OPT_IGNORE,
	} state = OPT_START;

	struct sfptpd_prog chrony[] = {
		{ "chronyd" },
		{ NULL }
	};

	if (sfptpd_find_running_programs(chrony) == 0) {
		DBG_L6("crny: chrony static check: not running\n");
		goto finish;
	}

	DBG_L6("crny: chrony static check: running (%d, %s)\n",
		chrony[0].a_pid, chrony[0].a_program);

	pid = chrony[0].a_pid;

	/* Consider clock control to be enabled if chronyd is launched
	   without the '-x' option.
	 */

	char buf[PATH_MAX];

	rc = snprintf(buf, sizeof buf, "/proc/%d/cmdline", pid);
	assert(rc < sizeof buf);

	fd = open(buf, O_RDONLY);
	if (fd == -1)
		goto finish;

	while ((sz = read(fd, buf, sizeof buf)) > 0 && state != OPT_X) {
		int i;
		for (i = 0; i < sz && state != OPT_X; i++) {
			if (buf[i] == '\0') {
				state = OPT_START;
			} else if (state == OPT_START) {
				if (buf[i] == '-')
					state = OPT_MINUS;
				else
					state = OPT_IGNORE;
			} else if (state == OPT_MINUS) {
				if (buf[i] == 'x')
					state = OPT_X;
				else
					state = OPT_IGNORE;
			}
		}
	}

	if (sz != -1)
		assume_absent = false;

	close(fd);

finish:
	if (!assume_absent && strlen(ntp->config->chronyd_script) == 0) {
		if (state == OPT_X) {
			SYNC_MODULE_CONSTRAINT_SET(ntp->constraints, CANNOT_BE_SELECTED);
			SYNC_MODULE_CONSTRAINT_CLEAR(ntp->constraints, MUST_BE_SELECTED);
		} else {
			SYNC_MODULE_CONSTRAINT_SET(ntp->constraints, MUST_BE_SELECTED);
			SYNC_MODULE_CONSTRAINT_CLEAR(ntp->constraints, CANNOT_BE_SELECTED);
		}
	} else {
		SYNC_MODULE_CONSTRAINT_CLEAR(ntp->constraints, MUST_BE_SELECTED);
		SYNC_MODULE_CONSTRAINT_CLEAR(ntp->constraints, CANNOT_BE_SELECTED);
	}

	return assume_absent || state == OPT_X ? 0 : 1;
}

int crny_configure_ntpd(crny_module_t *ntp)
{
	struct sfptpd_crny_module_config *config;
	assert(ntp != NULL);

	/* Set the NTP mode based on whether an instance of NTP has been
	 * defined. The semantics of the configuration for NTP are that if an
	 * instance of NTP has been defined, this implies that the daemon may
	 * use it to provide time. In this case the daemon requires control of
	 * the NTP daemon (NTP must be configured with a local key and key ID
	 * and this key must be provided to sfptpd). If an instance of NTP is
	 * not defined, the NTP daemon will be used in passive mode as a time
	 * reference only. In this case the NTP must not be disciplining the
	 * local system clock. */
	config = (struct sfptpd_crny_module_config *)
		SFPTPD_CONFIG_CATEGORY_NEXT_INSTANCE(ntp->config);
	if (config != NULL) {
		/* If we have an instance use this as the NTP config. */
		ntp->config = config;
	} else {
		/* This is where the ntp module determines active/passive but
		   let's make this unrelated to config presence for crny. */
	}

	/* Get the NTP configuration - this will either be the instance or the
	 * global configuration. */
	config = ntp->config;

	/* Checking for systemd-timesyncd.
	 * ntpd and timesyncd seem to be mutually exclusive,
	 * the check for timesyncd comes first as otherwise it can fail. */
	{
		struct sfptpd_prog competitors[] = {
			{ "systemd-timesyncd" },
			{ NULL }
		};

		if (sfptpd_find_running_programs(competitors) != 0) {
			CRITICAL("crny: systemd-timesyncd is running. sfptpd is incompatible "
				 "with systemd-timesyncd. Please disable it to continue\n");
			return EPROTONOSUPPORT;
		}
	}

	snprintf(ntp->crny_comm.unix_sock_path, 100, "/var/run/chrony/chronyc.%d.sock",
		 (int)getpid());

	/* Assume that the NTP daemon is controlling the system clock until the
	 * NTP client tells us otherwise (Note: this is updated as part of the
	 * sys_info struct) */
	if ((ntp->state.sys_info.clock_control_enabled = clock_control_at_launch(ntp)))
		block_clock(ntp);

	return 0;
}


static int issue_request(crny_module_t *ntp)
{
	int rc;
	struct crny_comm *comm = &ntp->crny_comm;
	struct crny_cmd_request *req = &comm->req;
	const struct sfptpd_timespec timeout = { .sec = REPLY_TIMEOUT / 1000000000L,
						 .nsec = REPLY_TIMEOUT % 1000000000L };

	assert(ntp != NULL);

	if (comm->sock < 0) {
		return ENOTCONN;
	}

	DBG_L6("crny: req(ver=%d, pkt=%d, cmd=%d, attempt=%d, seq=%d)\n",
	       req->header[0], req->header[1],
	       ntohs(req->cmd1), ntohs(req->ignore), req->randoms);

	/* Determine the timeout for this request */
	(void)sfclock_gettime(CLOCK_MONOTONIC, &ntp->reply_expiry_time);
	sfptpd_time_add(&ntp->reply_expiry_time, &ntp->reply_expiry_time, &timeout);

	rc = send(comm->sock, req, sizeof(*req), 0);
	if (rc == -1) {
		if (errno == ENOTCONN || errno == ECONNREFUSED) {
			ERROR("crny: control connection disconnected, %s\n",
			      strerror(errno));
			crny_close_socket(ntp);
			return ENOTCONN;
		} else {
			ERROR("crny: error sending cmd request to chronyd, %s\n",
			      strerror(errno));
			return errno;
		}
	}

	return 0;
}


static int check_reply(struct crny_cmd_request *request,
		       struct crny_cmd_response *reply,
		       uint16_t expect)

{
	uint16_t req_cmd = ntohs(request->cmd1);
	uint32_t req_seq = request->randoms;
	uint16_t status = ntohs(reply->status);
	uint16_t cmd = ntohs(reply->cmd);
	uint16_t packet = ntohs(reply->reply);
	uint32_t seq = reply->seq_id;
	int rc = 0;

	if (status != 0) {
		DBG_L4("crny: unsuccessful chrony "
		       "response status %d for command %d\n",
			 status, req_cmd);
		rc = rc == 0 ? EPROTO : rc;
	}
	if (seq != req_seq) {
		DBG_L4("crny: sequence number in response (%x) "
		       "does not match sequence number in request (%x)\n",
		       seq, req_seq);
		rc = rc == 0 ? EPROTO : rc;
	}
	if (packet != expect) {
		DBG_L6("crny: unexpected response type "
		       "%d to command %d, expected %d\n",
		       packet, req_cmd, expect);
		rc = rc == 0 ? EPROTO : rc;
	}
	if (cmd != req_cmd) {
		DBG_L6("crny: response command field (%d) does "
		       "not match command %d\n",
		       cmd, req_cmd);
		rc = rc == 0 ? EPROTO : rc;
	}

	return rc;
}


static int issue_get_sys_info(crny_module_t *ntp)
{
	int rc;

	/* Start from previous state */
	ntp->next_state = ntp->state;

	/* Generate tracking request */
	chrony_req_initialize(&ntp->crny_comm.req, CRNY_REQ_TRACKING_STATE);

	/* Allocate space for receiving reply */
	rc = issue_request(ntp);
	if (rc != 0) {
		DBG_L6("crny: get-sys-info: chrony_send_recv failed, %s\n",
		       strerror(errno));
	}

	return rc;
}


static int handle_get_sys_info(crny_module_t *ntp)
{
	int rc;
	struct crny_comm *comm = &ntp->crny_comm;
	struct crny_cmd_request *req = &comm->req;
	struct crny_cmd_response *reply = &comm->resp;
	struct sfptpd_ntpclient_sys_info sys_info;
	struct ntp_state *next_state = &ntp->next_state;

	assert(ntp != NULL);

	rc = check_reply(req, reply, CRNY_RESP_TRACKING_STATE);
	if (rc != 0) {
		DBG_L6("crny: get-sys-info: invalid reply, %s\n",
		       strerror(errno));
		return rc;
	}

	/* ref_id of 0x7f7f0101L means LOCAL == 127.127.1.1. 0x4C4F434C == LOCL also means local */
	uint32_t ref_id = ntohl(*(uint32_t*)reply->data);
	DBG_L6("crny: get-sys-info: tracking ref id: %08lX\n", ref_id);
	if (ref_id == REF_ID_UNSYNC){
		/* if the ref_id is null then we likely don't have any other info either
		so we should just return an error code */
		DBG_L4("crny: get-sys-info: peer not contactable\n");
		return EAGAIN;
	}
	else if (ref_id == REF_ID_LOCAL || ref_id == REF_ID_LOCL){
		DBG_L6("crny: get-sys-info: peer is local\n");
	}

	struct crny_addr *ip_addr = (struct crny_addr *)((uint32_t *)reply->data + 1);

	if (ip_addr->addr_family == 0){
		DBG_L6("crny: get-sys-info: tracked source does not "
		       "have a network address.\n");
	} else {
		char host[NI_MAXHOST];

		sfptpd_crny_addr_to_sockaddr(&sys_info.peer_address,
					     &sys_info.peer_address_len,
					     ip_addr);

		int rc = getnameinfo((struct sockaddr *) &sys_info.peer_address,
				     sys_info.peer_address_len,
				     host, sizeof host,
				     NULL, 0, NI_NUMERICHOST);
		DBG_L6("crny: get-sys-info: selected-peer-address: %s\n",
		       rc == 0 ? host : gai_strerror(rc));
	}

	bool clock_control = clock_control_at_launch(ntp);
	sys_info.clock_control_enabled = clock_control;

	next_state->sys_info = sys_info;

	return 0;
}

int issue_get_source_count(crny_module_t *ntp)
{
	chrony_req_initialize(&ntp->crny_comm.req, CRNY_REQ_GET_NUM_SOURCES);
	return issue_request(ntp);
}

int handle_get_source_count(crny_module_t *ntp)
{
	int rc;
	struct crny_comm *comm = &ntp->crny_comm;
	struct crny_cmd_request *req = &comm->req;
	struct crny_cmd_response *reply = &comm->resp;
	struct ntp_state *next_state = &ntp->next_state;

	rc = check_reply(req, reply, CRNY_RESP_NUM_SOURCES);
	if (rc != 0) {
		DBG_L6("crny: get-peer-info: invalid reply, %s\n",
		       strerror(errno));
		return rc;
	}

	/* Get number of sources from reply*/
	int32_t num_sources = ntohl(*(int*)reply->data);

	if (num_sources > SFPTPD_NTP_PEERS_MAX) {
		num_sources = SFPTPD_NTP_PEERS_MAX;
		DBG_L4("crny: get-peer-info: too many peers - summary limited to %d peers\n",
		       num_sources);
	}
	next_state->peer_info.num_peers = num_sources;

	return 0;
}

int issue_get_source_datum(crny_module_t *ntp)
{
	struct sfptpd_ntpclient_peer *peer = &ntp->next_state.peer_info.peers[ntp->query_src_idx];

	memset(peer, '\0', sizeof *peer);
	chrony_req_initialize(&ntp->crny_comm.req, CRNY_REQ_SOURCE_DATA_ITEM);
	*((int32_t *) &ntp->crny_comm.req.cmd2) = htonl(ntp->query_src_idx);

	return issue_request(ntp);
}

int handle_get_source_datum(crny_module_t *ntp)
{
	int rc;
	struct crny_addr *ip_addr;
	struct crny_comm *comm = &ntp->crny_comm;
	struct crny_cmd_request *req = &comm->req;
	struct crny_cmd_response *reply = &comm->resp;
	struct ntp_state *next_state = &ntp->next_state;
	struct sfptpd_ntpclient_peer *peer = &next_state->peer_info.peers[ntp->query_src_idx];

	rc = check_reply(req, reply, CRNY_RESP_SOURCE_DATA_ITEM);
	if (rc != 0) {
		DBG_L6("crny: get-peer%d-info: invalid reply, %s\n",
		       ntp->query_src_idx, strerror(errno));
		return ENOENT;
	}

	/* Grab the state field from source data reply */
	struct crny_source *src_data = (struct crny_source *)(&reply->data);
	enum crny_state_code state = ntohs(src_data->state);
	enum crny_src_mode_code mode = ntohs(src_data->mode);

	DBG_L6("crny: get-peer%d-info: mode %d state %d\n",
	       ntp->query_src_idx, mode, state);

	peer->selected = (state == CRNY_STATE_SYSPEER);
	peer->shortlist = (state == CRNY_STATE_CANDIDATE);
	peer->self = (mode == CRNY_SRC_MODE_REF);

	if (mode == CRNY_SRC_MODE_REF) {
		DBG_L6("crny: get-peer%d-info: source is a reference clock\n", ntp->query_src_idx);
		/* No peer information will be avaliable via NTPDATA request */
		return ENOENT;
	}

	/* Go straight on to populate following NTPDATA request */
	chrony_req_initialize(&ntp->crny_comm.req, CRNY_REQ_NTP_DATA);

	/* Specify which record we want ntpdata to fetch by giving it
	   the ip address of the peer.
	   Copy directly from reply into request. */
	ip_addr = &src_data->ip_addr;
	if (ip_addr->addr_family == 0) {
		DBG_L6("crny: get-peer%d-info: address family unspecified in tracking reply.\n", ntp->query_src_idx);
		return ENOENT;
	}
	memcpy(&ntp->crny_comm.req.cmd2, ip_addr, sizeof(*ip_addr));

	return 0;
}

int issue_get_ntp_datum(crny_module_t *ntp)
{
	/* Request already populated when source request handled */
	return issue_request(ntp);
}

int handle_get_ntp_datum(crny_module_t *ntp)
{
	int rc;
	struct crny_comm *comm = &ntp->crny_comm;
	struct crny_cmd_request *req = &comm->req;
	struct crny_cmd_response *reply = &comm->resp;
	struct ntp_state *next_state = &ntp->next_state;
	struct sfptpd_ntpclient_peer *peer = &next_state->peer_info.peers[ntp->query_src_idx];

	struct crny_ntpdata *answer = (struct crny_ntpdata *)(&reply->data);
	rc = check_reply(req, reply, CRNY_RESP_NTP_DATA);
	if (rc != 0) {
		DBG_L6("crny: get-chrony-peer%d-info: invalid reply, %s\n",
		       ntp->query_src_idx, strerror(errno));
	} else {
		sfptpd_crny_addr_to_sockaddr(&peer->remote_address,
					     &peer->remote_address_len,
					     &answer->remote_ip);
		sfptpd_crny_addr_to_sockaddr(&peer->local_address,
					     &peer->local_address_len,
					     &answer->local_ip);
		peer->pkts_sent = ntohl(answer->total_sent);
		peer->pkts_received = ntohl(answer->total_received);
		peer->stratum = answer->stratum;
		peer->candidate = (answer->mode == CRNY_NTPDATA_MODE_SERVER);
		peer->offset = sfptpd_crny_tofloat(ntohl(answer->offset)) * -1.0e9; /*do we negate the offset? */
		peer->root_dispersion = sfptpd_crny_tofloat(ntohl(answer->root_dispersion)) * 1.0e9;
	}

	/* Success */
	return 0;
}


static int crny_resolve(crny_module_t *ntp)
{
	assert(ntp);

	strcpy(ntp->crny_comm.remote.sun_path, CRNY_CONTROL_SOCKET_PATH);

	/* check if chronyd is running */
	if (access(ntp->crny_comm.remote.sun_path, F_OK) != 0) {
		DBG_L4("crny: nonexistent path %s, %s. Is chronyd running?\n",
		       ntp->crny_comm.remote.sun_path, strerror(errno));
		return errno;
	} else {
		return 0;
	}
}

static int crny_connect(crny_module_t *ntp)
{
	assert(ntp);
	assert(ntp->crny_comm.sock == -1);

	int rc;
	struct crny_comm *comm = &ntp->crny_comm;
	struct sockaddr_un local_sockaddr;

	comm->remote.sun_family = AF_UNIX;
	local_sockaddr.sun_family = AF_UNIX;
	if (snprintf(local_sockaddr.sun_path, sizeof (local_sockaddr.sun_path),
	    "%s", ntp->crny_comm.unix_sock_path) >=
		sizeof (local_sockaddr.sun_path)) {
		ERROR("crny: Unix socket path %s too long\n",
		      comm->unix_sock_path);
		return errno;
	}

	comm->sock = socket(AF_UNIX, SOCK_DGRAM, 0);
	if (comm->sock < 0) {
		ERROR("crny: could not create Unix socket, %s\n",
			strerror(rc = errno));
		return rc;
	}

	int flags = fcntl(comm->sock, F_GETFD);
	if (flags == -1) {
		ERROR("crny: fcntl(F_GETFD) failed : %s\n",
		      strerror(rc = errno));
		goto cleanup;
	}

	flags |= FD_CLOEXEC;

	if (fcntl(comm->sock, F_SETFD, flags) < 0) {
		ERROR("crny: fcntl(F_SETFD) failed : %s\n",
		      strerror(rc = errno));
		goto cleanup;
	}

	if (fcntl(comm->sock, F_SETFL, O_NONBLOCK)) {
		ERROR("crny: fcntl() could not set O_NONBLOCK: %s\n",
		      strerror(rc = errno));
		goto cleanup;
	}

	/* Bind the local socket to the path we just specified */
	/* Note: we need to unlink before bind, in case the socket wasn't cleaned up last time */
	unlink(ntp->crny_comm.unix_sock_path);
	if (bind(comm->sock, &local_sockaddr, sizeof (local_sockaddr)) < 0) {
		ERROR("crny: Could not bind Unix socket to %s : %s\n",
		      ntp->crny_comm.unix_sock_path, strerror(rc = errno));
		goto cleanup2;
	}

	/* You need to chmod 0666 the socket otherwise pselect will time out. */
	if (chmod(comm->unix_sock_path, 0666) < 0) {
		ERROR("crny: Could not chmod %s : %s\n",
		      ntp->crny_comm.unix_sock_path, strerror(rc = errno));
		goto cleanup2;
	}

	/* Connect the socket */
	if (connect(comm->sock, &comm->remote, sizeof (comm->remote)) < 0) {
		rc = errno;
		if (rc != EINPROGRESS) {
			ERROR("crny: could not connect socket to address %s, %s\n",
			      comm->unix_sock_path, strerror(rc));
			goto cleanup2;
		}
	} else {
		rc = 0;
	}
	sfptpd_thread_user_fd_add(comm->sock, true, false);

	return rc;

cleanup2:
	unlink(ntp->crny_comm.unix_sock_path);
cleanup:
	close(comm->sock);
	comm->sock = -1;
	return rc;
}

static bool crny_state_machine(crny_module_t *ntp,
				  enum ntp_query_event event)
{
	int rc;
	bool update = false;
	bool disconnect = false;
	struct sfptpd_timespec time_now, time_left;
	struct ntp_state *next_state = &ntp->next_state;
	enum ntp_query_state next_query_state = ntp->query_state;

	assert(ntp != NULL);

	if (event == NTP_QUERY_EVENT_NO_EVENT) {
		update = false;
		goto finish;
	}

	if (event == NTP_QUERY_EVENT_CONN_LOST) {
		crny_close_socket(ntp);
		update = true;
		next_query_state = NTP_QUERY_STATE_SLEEP_DISCONNECTED;
		goto finish;
	}

	if (event == NTP_QUERY_EVENT_TICK &&
	    ntp->query_state != NTP_QUERY_STATE_CONNECT &&
	    ntp->query_state != NTP_QUERY_STATE_SLEEP_DISCONNECTED &&
	    ntp->query_state != NTP_QUERY_STATE_SLEEP_CONNECTED) {
		struct sfptpd_timespec now;

		(void)sfclock_gettime(CLOCK_MONOTONIC, &now);
		if (sfptpd_time_cmp(&now, &ntp->reply_expiry_time) >= 0)
			event = NTP_QUERY_EVENT_REPLY_TIMEOUT;
	}

	switch (ntp->query_state) {
	case NTP_QUERY_STATE_CONNECT:
		rc = crny_connect(ntp);
		if (rc == 0) {
			if (issue_get_sys_info(ntp) != 0)
				disconnect = true;
			else
				next_query_state = NTP_QUERY_STATE_SYS_INFO;
		} else if (rc == EINPROGRESS) {
			next_query_state = NTP_QUERY_STATE_CONNECT_WAIT;
		} else {
			crny_parse_state(next_state, ENOPROTOOPT, next_state->offset_unsafe);
			next_query_state = NTP_QUERY_STATE_SLEEP_DISCONNECTED;
		}
		break;

	case NTP_QUERY_STATE_CONNECT_WAIT:
		if (event == NTP_QUERY_EVENT_TRAFFIC) {
			int val;
			socklen_t sz = sizeof val;

			rc = getsockopt(ntp->crny_comm.sock, SOL_SOCKET, SO_ERROR, &val, &sz);
			if (rc != 0 || val != 0 || issue_get_sys_info(ntp) != 0)
				disconnect = true;
			else
				next_query_state = NTP_QUERY_STATE_SYS_INFO;
		} else if (event == NTP_QUERY_EVENT_REPLY_TIMEOUT) {
			next_query_state = NTP_QUERY_STATE_SLEEP_CONNECTED;
		}
		break;

	case NTP_QUERY_STATE_SYS_INFO:
		if (event == NTP_QUERY_EVENT_TRAFFIC) {
			rc = handle_get_sys_info(ntp);
			if (issue_get_source_count(ntp) != 0)
				disconnect = true;
			else
				next_query_state = NTP_QUERY_STATE_SOURCE_COUNT;
		} else if (event == NTP_QUERY_EVENT_REPLY_TIMEOUT) {
			next_query_state = NTP_QUERY_STATE_SLEEP_CONNECTED;
		}
		break;

	case NTP_QUERY_STATE_SOURCE_COUNT:
		if (event == NTP_QUERY_EVENT_TRAFFIC) {
			rc = handle_get_source_count(ntp);
			if (next_state->peer_info.num_peers > 0) {
				ntp->query_src_idx = 0;
				if (issue_get_source_datum(ntp) != 0)
					disconnect = true;
				else
					next_query_state = NTP_QUERY_STATE_SOURCE_DATUM;
			} else {
				next_query_state = NTP_QUERY_STATE_SLEEP_CONNECTED;
			}
		} else if (event == NTP_QUERY_EVENT_REPLY_TIMEOUT) {
			next_query_state = NTP_QUERY_STATE_SLEEP_CONNECTED;
		}
		break;

	case NTP_QUERY_STATE_SOURCE_DATUM:
		if (event ==  NTP_QUERY_EVENT_TRAFFIC) {
			rc = handle_get_source_datum(ntp);
			if (rc == ENOENT) {
				if (++ntp->query_src_idx == next_state->peer_info.num_peers) {
					crny_parse_state(next_state, 0, next_state->offset_unsafe);
					update = true;
					sfptpd_ntpclient_print_peers(&next_state->peer_info, MODULE);
					next_query_state = NTP_QUERY_STATE_SLEEP_CONNECTED;
				} else if (issue_get_source_datum(ntp) != 0)
					disconnect = true;
			} else if (issue_get_ntp_datum(ntp) != 0)
				disconnect = true;
			else
				next_query_state = NTP_QUERY_STATE_NTP_DATUM;
		} else if (event == NTP_QUERY_EVENT_REPLY_TIMEOUT) {
			next_query_state = NTP_QUERY_STATE_SLEEP_CONNECTED;
		}
		break;

	case NTP_QUERY_STATE_NTP_DATUM:
		if (event == NTP_QUERY_EVENT_TRAFFIC) {
			rc = handle_get_ntp_datum(ntp);
			if (++ntp->query_src_idx == next_state->peer_info.num_peers) {
				crny_parse_state(next_state, 0, next_state->offset_unsafe);
				update = true;
				sfptpd_ntpclient_print_peers(&next_state->peer_info, MODULE);
				next_query_state = NTP_QUERY_STATE_SLEEP_CONNECTED;
			} else {
				if (issue_get_source_datum(ntp) != 0)
					disconnect = true;
				else
					next_query_state = NTP_QUERY_STATE_SOURCE_DATUM;
			}
		} else if (event == NTP_QUERY_EVENT_REPLY_TIMEOUT) {
			next_query_state = NTP_QUERY_STATE_SLEEP_CONNECTED;
		}
		break;

	case NTP_QUERY_STATE_SLEEP_DISCONNECTED:
		/* Check whether it's time to poll the NTP daemon again */
		(void)sfclock_gettime(CLOCK_MONOTONIC, &time_now);
		sfptpd_time_subtract(&time_left, &ntp->next_poll_time, &time_now);
		if (time_left.sec < 0 || event == NTP_QUERY_EVENT_RUN) {
			if (crny_resolve(ntp) == 0)
				next_query_state = NTP_QUERY_STATE_CONNECT;
			else
				crny_parse_state(next_state, ENOPROTOOPT, next_state->offset_unsafe);
			ntp->next_poll_time.sec += ntp->config->poll_interval;
		}
		break;

	case NTP_QUERY_STATE_SLEEP_CONNECTED:
		/* Check whether it's time to poll the NTP daemon again */
		(void)sfclock_gettime(CLOCK_MONOTONIC, &time_now);
		sfptpd_time_subtract(&time_left, &ntp->next_poll_time, &time_now);
		if (time_left.sec < 0) {
			if (issue_get_sys_info(ntp) != 0) {
				disconnect = true;
			} else {
				next_query_state = NTP_QUERY_STATE_SYS_INFO;
				ntp->next_poll_time.sec += ntp->config->poll_interval;
			}
		}
		break;
		
	default:
		assert(false);
		break;
	}

	if (disconnect) {
		crny_close_socket(ntp);
		update = true;
		next_query_state = NTP_QUERY_STATE_SLEEP_DISCONNECTED;
	}

finish:
	DBG_L6("crny: state %s --%s--> %s (%s)\n",
	       query_state_names[ntp->query_state],
	       query_event_names[event],
	       query_state_names[next_query_state],
	       update ? "update" : "no update");

	if (ntp->next_state.state != ntp->state.state)
		update = true;

	ntp->query_state = next_query_state;
	return update;
}


static bool ntp_handle_state_change(crny_module_t *ntp,
				    struct ntp_state *new_state,
				    sfptpd_sync_instance_status_t *status_out)
{
	sfptpd_sync_instance_status_t status = { 0 };

	assert(ntp != NULL);
	assert(new_state != NULL);
	assert(status_out != NULL);

	if (new_state->state != ntp->state.state) {
		INFO("crny: changed state from %s to %s\n",
		     crny_state_text(ntp->state.state, 0),
		     crny_state_text(new_state->state, 0));

		switch (new_state->state) {
		case SYNC_MODULE_STATE_DISABLED:
			WARNING("crny: ntpd no longer running\n");
			break;

		case SYNC_MODULE_STATE_FAULTY:
			ERROR("crny: not able to communicate with ntpd\n");
			break;

		case SYNC_MODULE_STATE_MASTER:
		case SYNC_MODULE_STATE_LISTENING:
		case SYNC_MODULE_STATE_SELECTION:
		case SYNC_MODULE_STATE_SLAVE:
			/* Nothing to do here */
			break; 

		case SYNC_MODULE_STATE_PASSIVE:
		default:
			assert(false);
			break;
		}
	}

	if ((new_state->state != ntp->state.state) ||
	    (new_state->alarms != ntp->state.alarms) ||
	    (new_state->offset_from_master != ntp->state.offset_from_master) ||
	    (new_state->root_dispersion != ntp->state.root_dispersion) ||
	    (new_state->stratum != ntp->state.stratum)) {

		/* Send a status update to the sync engine to let it know
		 * that the state of the NTP module has changed. */
		status.state = new_state->state;
		status.alarms = new_state->alarms;
		status.constraints = ntp->constraints;
		status.clock = sfptpd_clock_get_system_clock();
		status.user_priority = ntp->config->priority;

		sfptpd_time_float_ns_to_timespec(new_state->offset_from_master,
						 &status.offset_from_master);
		status.local_accuracy = SFPTPD_ACCURACY_NTP;

		status.master.clock_id = SFPTPD_CLOCK_ID_UNINITIALISED;
		status.master.accuracy = new_state->root_dispersion;
		status.master.allan_variance = NAN;
		status.master.time_traceable = false;
		status.master.freq_traceable = false;

		status.master.steps_removed = new_state->stratum;

		/* Report the clock class according to the state */
		if (status.state == SYNC_MODULE_STATE_SLAVE) {
			status.master.remote_clock = true;
			status.master.clock_class = SFPTPD_CLOCK_CLASS_LOCKED;
			status.master.time_source = SFPTPD_TIME_SOURCE_NTP;

		} else {
			status.master.remote_clock = false;
			status.master.clock_class = SFPTPD_CLOCK_CLASS_FREERUNNING;
			status.master.time_source = SFPTPD_TIME_SOURCE_INTERNAL_OSCILLATOR;
		}

		status.clustering_score = new_state->clustering_score;

		*status_out = status;

		return true;
	} else {
		return false;
	}
}


static void ntp_send_rt_stats_update(crny_module_t *ntp,
				     struct sfptpd_log_time time,
				     struct ntp_state *new_state)
{
	assert(ntp != NULL);

	if (new_state->state == SYNC_MODULE_STATE_SLAVE) {
		sfptpd_time_t offset = new_state->peer_info.peers[new_state->selected_peer_idx].offset;

		bool disciplining = new_state->sys_info.clock_control_enabled;

		sfptpd_engine_post_rt_stats(ntp->engine,
					    &time,
					    SFPTPD_CONFIG_GET_NAME(ntp->config),
					    "ntp", NULL, sfptpd_clock_get_system_clock(),
					    disciplining, false,
					    new_state->synchronized, new_state->alarms,
					    STATS_KEY_OFFSET, offset,
					    STATS_KEY_END);
	}
}


static void ntp_send_clustering_input(crny_module_t *ntp, struct ntp_state *state)
{
	assert(ntp != NULL);

	if (ntp->ctrl_flags & SYNC_MODULE_CLUSTERING_DETERMINANT) {
		sfptpd_time_t offset = state->peer_info.peers[state->selected_peer_idx].offset;

		sfptpd_engine_clustering_input(ntp->engine,
					       SFPTPD_CONFIG_GET_NAME(ntp->config),
					       sfptpd_clock_get_system_clock(),
					       offset,
					       finitel(offset) && offset != 0.0L &&
					       state->state == SYNC_MODULE_STATE_SLAVE);
	}
}


static char *clock_control_op_name(enum chrony_clock_control_op op) {
	if (op == CRNY_CTRL_OP_NOP)
		return " nop";
	else if (op == CRNY_CTRL_OP_SAVE)
		return " save";
	else if (op == CRNY_CTRL_OP_RESTORE)
		return " restore";
	else if (op == CRNY_CTRL_OP_RESTORENORESTART)
		return " restorenorestart";
	else if (op == CRNY_CTRL_OP_ENABLE)
		return " enable";
	else
		return " disable";
}

#define CLOCK_CONTROL_MIN_INTERVAL (0) /* min time between running script in seconds */
static int do_clock_control(crny_module_t *ntp,
			    enum chrony_clock_control_op op_req)
{
	static struct sfptpd_timespec last_changed;
	struct sfptpd_timespec now, delta;
	enum chrony_clock_control_op op_do;
	bool clock_control;
	bool have_control = strlen(ntp->config->chronyd_script) != 0;
	char *command;
	char *action;
	int len, total;
	int status;
	int rc;

	if (!have_control)
		return ENOSYS; /* Functionality not available */

	clock_control = clock_control_at_launch(ntp);

	if ((op_req == CRNY_CTRL_OP_ENABLE && clock_control) ||
	    (op_req == CRNY_CTRL_OP_DISABLE && !clock_control))
		op_do = CRNY_CTRL_OP_NOP;
	else
		op_do = op_req;

	if (op_req == CRNY_CTRL_OP_RESTORE && clock_control == ntp->clock_control_at_save)
		op_do = CRNY_CTRL_OP_RESTORENORESTART;

	action = clock_control_op_name(op_do);
	DBG_L6("crny: chrony_clock_control(op_req = %s, op_do = %s)\n",
	       clock_control_op_name(op_req), action);

	if (op_do == CRNY_CTRL_OP_NOP)
		return 0;

	if (op_do == CRNY_CTRL_OP_SAVE)
		ntp->clock_control_at_save = clock_control;

	if (!(last_changed.sec == 0 && last_changed.nsec == 0) &&
	    op_do != CRNY_CTRL_OP_RESTORE &&
	    op_do != CRNY_CTRL_OP_RESTORENORESTART) {
		sfclock_gettime(CLOCK_MONOTONIC_RAW, &now);
		sfptpd_time_subtract(&delta, &now, &last_changed);
		if (delta.sec < CLOCK_CONTROL_MIN_INTERVAL) {
			INFO("crny: chrony_clock_control - return EAGAIN as delta = %d s\n",
			     delta.sec);
			return EAGAIN; /* too soon since we last changed */
		}
	}

	len = strlen(ntp->config->chronyd_script);
	total = len + strlen(action) + 1;
	command = calloc(1, total);
	if (!command)
		return ENOMEM;
	strcpy(command, ntp->config->chronyd_script);
	strcpy(command + len, action);

	INFO("crny: invoking clock control script '%s'\n", command);

	/* If we have a valid socket close it */
	if (op_do == CRNY_CTRL_OP_ENABLE ||
	    op_do == CRNY_CTRL_OP_DISABLE ||
	    op_do == CRNY_CTRL_OP_RESTORE) {
		crny_close_socket(ntp);
	}

	/* run the command */
	status = system(command);
	if (status == -1 || !WIFEXITED(status))
		rc = ECHILD;
	else
		rc = WEXITSTATUS(status);
	if (rc != 0)
		ERROR("crny: clock control script failed, %s\n",
			strerror(rc));

	if (op_do != CRNY_CTRL_OP_SAVE)
		sfclock_gettime(CLOCK_MONOTONIC_RAW, &last_changed);
	free(command);
	return rc;
}

static int crny_clock_control(crny_module_t *ntp,
			 bool enable)
{
	if (!ntp->chrony_state_saved) {
		do_clock_control(ntp, CRNY_CTRL_OP_SAVE);
		ntp->chrony_state_saved = true;
	}

	return do_clock_control(ntp, enable ? CRNY_CTRL_OP_ENABLE : CRNY_CTRL_OP_DISABLE);
}

static void ntp_on_clock_control_change(crny_module_t *ntp, struct ntp_state *new_state)
{
	int rc;
	bool clock_control;

	assert(ntp != NULL);
	assert(new_state != NULL);

	/* This function is called when the state of the daemon has been
	 * detected as changed. This is likely to be in the period after a
	 * deliberate change of control as that control settles or if something
	 * external happens to chronyd.
	 */

	if (new_state->sys_info.clock_control_enabled)
		block_clock(ntp);
	else
		unblock_clock(ntp);

	clock_control = ((ntp->ctrl_flags & SYNC_MODULE_CLOCK_CTRL) != 0);

	if (new_state->sys_info.clock_control_enabled && !clock_control) {
		CRITICAL("### chronyd is now disciplining the system clock! ###\n");
		if (strlen(ntp->config->chronyd_script) == 0) {
			SYNC_MODULE_CONSTRAINT_SET(ntp->constraints, MUST_BE_SELECTED);
			SYNC_MODULE_CONSTRAINT_CLEAR(ntp->constraints, CANNOT_BE_SELECTED);
		}
	}

	if (!new_state->sys_info.clock_control_enabled && clock_control) {
		WARNING("crny: chronyd is no longer disciplining the system clock!\n");
		if (strlen(ntp->config->chronyd_script) == 0) {
			SYNC_MODULE_CONSTRAINT_SET(ntp->constraints, CANNOT_BE_SELECTED);
			SYNC_MODULE_CONSTRAINT_CLEAR(ntp->constraints, MUST_BE_SELECTED);
		}
	}

	/* If we have control, try to stop NTP */
	if (new_state->sys_info.clock_control_enabled != clock_control &&
	    (new_state->state != SYNC_MODULE_STATE_DISABLED)) {
		INFO("crny: attempting to restore chronyd clock control state...\n");
		rc = crny_clock_control(ntp, clock_control);
		if (rc == 0) {
			new_state->sys_info.clock_control_enabled = clock_control;
			INFO("crny: successfully %sabled chronyd clock control\n",
			     clock_control? "en": "dis");
		} else {
			ERROR("crny: failed to restore chronyd clock control!\n");
		}
	}
}


static void ntp_on_offset_id_change(crny_module_t *ntp, struct ntp_state *new_state)
{
	DBG_L3("crny: offset ID changed\n");

	if (new_state->offset_unsafe && !offset_id_is_valid(new_state)) {
		new_state->offset_unsafe = false;
		INFO("crny: new ntpd offset detected\n");
		sfptpd_clock_get_time(sfptpd_clock_get_system_clock(), &new_state->offset_timestamp);
	}
}


static void ntp_on_get_status(crny_module_t *ntp, sfptpd_sync_module_msg_t *msg)
{
	struct sfptpd_sync_instance_status *status;

	assert(ntp != NULL);
	assert(msg != NULL);

	/* Note that we don't need to check whether a valid instance has been
	 * provided - there's always an instance of NTP. */

	status = &msg->u.get_status_resp.status;
	status->state = ntp->state.state;
	status->alarms = ntp->state.alarms;
	status->constraints = ntp->constraints;
	/* The reference clock for NTP is always the system clock */
	status->clock = sfptpd_clock_get_system_clock();
	status->user_priority = ntp->config->priority;

	sfptpd_time_float_ns_to_timespec(ntp->state.offset_from_master,
					 &status->offset_from_master);
	status->local_accuracy = SFPTPD_ACCURACY_NTP;

	status->clustering_score = ntp->state.clustering_score;

	status->master.clock_id = SFPTPD_CLOCK_ID_UNINITIALISED;

	if (ntp->state.state == SYNC_MODULE_STATE_SLAVE) {
		status->master.remote_clock = true;
		status->master.clock_class = SFPTPD_CLOCK_CLASS_LOCKED;
		status->master.time_source = SFPTPD_TIME_SOURCE_NTP;
		status->master.accuracy = ntp->state.root_dispersion;
		status->master.allan_variance = NAN;
		status->master.time_traceable = false;
		status->master.freq_traceable = false;
		status->master.steps_removed = ntp->state.stratum;
	} else {
		status->master.remote_clock = false;
		status->master.clock_class = SFPTPD_CLOCK_CLASS_FREERUNNING;
		status->master.time_source = SFPTPD_TIME_SOURCE_INTERNAL_OSCILLATOR;
		status->master.accuracy = INFINITY;
		status->master.allan_variance = NAN;
		status->master.time_traceable = false;
		status->master.freq_traceable = false;
		status->master.steps_removed = 0;
	}

	SFPTPD_MSG_REPLY(msg);
}


static void ntp_on_control(crny_module_t *ntp, sfptpd_sync_module_msg_t *msg)
{
	sfptpd_sync_module_ctrl_flags_t flags;
	bool have_control = strlen(ntp->config->chronyd_script) != 0;
	int rc;

	assert(ntp != NULL);
	assert(msg != NULL);

	flags = ntp->ctrl_flags;

	/* Update the flags based on the message */
	flags &= ~msg->u.control_req.mask;
	flags |= (msg->u.control_req.flags & msg->u.control_req.mask);

	/* For the NTP sync module, only the clock control flag has meaning. */
	if (ntp->running_phase &&
	    (flags ^ ntp->ctrl_flags) & SYNC_MODULE_CLOCK_CTRL) {
		bool clock_control = ((flags & SYNC_MODULE_CLOCK_CTRL) != 0);
		bool clock_controlling = clock_control_at_launch(ntp);

		if (!!clock_control != !!clock_controlling) {
			/* Check if we can actually effect any control. */
			if (!have_control) {
				WARNING("crny: cannot change control flags - no control script specified\n");
				flags ^= SYNC_MODULE_CLOCK_CTRL;
				// TODO @bug64228 provide a generic error code in messages.
			} else {
				rc = crny_clock_control(ntp, clock_control);
				if (rc == 0) {
					INFO("crny: %sabled chronyd clock control\n",
					       clock_control? "en": "dis");
				} else {
				ERROR("crny: failed to change chronyd clock control, %s!\n",
				      strerror(rc));
				}
			}
		}
	}

	ntp->ctrl_flags = flags;
	SFPTPD_MSG_REPLY(msg);
}


static void ntp_on_step_clock(crny_module_t *ntp, sfptpd_sync_module_msg_t *msg)
{
	assert(ntp != NULL);
	assert(msg != NULL);

	/* Invalidate offset until NTP next queries the peers. */
	ntp->state.offset_unsafe = true;
	INFO("crny: clock step- ignoring ntp offset until next update\n");

	SFPTPD_MSG_REPLY(msg);
}


static void ntp_on_log_stats(crny_module_t *ntp, sfptpd_sync_module_msg_t *msg)
{
	assert(ntp != NULL);
	assert(msg != NULL);

	ntp_send_rt_stats_update(ntp, msg->u.log_stats_req.time, &ntp->state);
	ntp_send_clustering_input(ntp, &ntp->state);

	SFPTPD_MSG_FREE(msg);
}


static void ntp_on_save_state(crny_module_t *ntp, sfptpd_sync_module_msg_t *msg)
{
	struct sfptpd_clock *clock;
	unsigned int num_candidates, i;
	char constraints[SYNC_MODULE_CONSTRAINT_ALL_TEXT_MAX];
	char alarms[SYNC_MODULE_ALARM_ALL_TEXT_MAX];
	char flags[256];

	assert(ntp != NULL);
	assert(msg != NULL);

	sfptpd_sync_module_alarms_text(ntp->state.alarms, alarms, sizeof(alarms));
	sfptpd_sync_module_constraints_text(ntp->constraints, constraints, sizeof(constraints));
	sfptpd_sync_module_ctrl_flags_text(ntp->ctrl_flags, flags, sizeof(flags));

	clock = sfptpd_clock_get_system_clock();

	for (i = 0, num_candidates = 0; i < ntp->state.peer_info.num_peers; i++) {
		if (ntp->state.peer_info.peers[i].candidate)
			num_candidates++;
	}

	if (ntp->state.state == SYNC_MODULE_STATE_SLAVE) {
		char host[NI_MAXHOST] = "";
		struct sfptpd_ntpclient_peer *peer;
		int rc;

		peer = &ntp->state.peer_info.peers[ntp->state.selected_peer_idx];

		rc = getnameinfo((struct sockaddr *) &peer->remote_address,
				 peer->remote_address_len,
				 host, sizeof host,
				 NULL, 0, NI_NUMERICHOST);
		if (rc != 0) {
			DBG_L4("crny: getnameinfo: %s\n", gai_strerror(rc));
		}

		sfptpd_log_write_state(clock,
			SFPTPD_CONFIG_GET_NAME(ntp->config),
			"instance: %s\n"
			"clock-name: %s\n"
			"state: %s\n"
			"alarms: %s\n"
			"constraints: %s\n"
			"control-flags: %s\n"
			"offset-from-peer: " SFPTPD_FORMAT_FLOAT "\n"
			"in-sync: %d\n"
			"selected-peer: %s\n"
			"num-peers: %d\n"
			"num-candidates: %d\n"
			"clustering-score: %d\n",
			SFPTPD_CONFIG_GET_NAME(ntp->config),
			sfptpd_clock_get_long_name(clock),
			crny_state_text(ntp->state.state, 0),
			alarms, constraints, flags, peer->offset,
			ntp->state.synchronized,
			host,
			ntp->state.peer_info.num_peers,
			num_candidates,
			ntp->state.clustering_score);
	} else {
		sfptpd_log_write_state(clock,
			SFPTPD_CONFIG_GET_NAME(ntp->config),
			"instance: %s\n"
			"clock-name: %s\n"
			"state: %s\n"
			"alarms: %s\n"
			"constraints: %s\n"
			"control-flags: %s\n"
			"num-peers: %d\n"
			"num-candidates: %d\n",
			SFPTPD_CONFIG_GET_NAME(ntp->config),
			sfptpd_clock_get_long_name(clock),
			crny_state_text(ntp->state.state, 0),
			alarms, constraints, flags,
			ntp->state.peer_info.num_peers,
			num_candidates);
	}

	SFPTPD_MSG_FREE(msg);
}

static void ntp_on_write_topology(crny_module_t *ntp, sfptpd_sync_module_msg_t *msg)
{
	FILE *stream;
	char alarms[256];
	struct sfptpd_clock *clock;
	char host[NI_MAXHOST] = "";
	struct sfptpd_ntpclient_peer *peer;
	int rc;

	assert(ntp != NULL);
	assert(msg != NULL);

	/* This should only be called on selected instances */
	assert(ntp->ctrl_flags & SYNC_MODULE_SELECTED);

	peer = &ntp->state.peer_info.peers[ntp->state.selected_peer_idx];

	rc = getnameinfo((struct sockaddr *) &peer->remote_address,
			 peer->remote_address_len,
			 host, sizeof host,
			 NULL, 0, NI_NUMERICHOST);
	if (rc != 0) {
		DBG_L4("crny: getnameinfo: %s\n", gai_strerror(rc));
	}

	stream = msg->u.write_topology_req.stream;

	clock = sfptpd_clock_get_system_clock();

	fprintf(stream, "====================\nstate: %s\n",
		crny_state_text(ntp->state.state, 0));

	if (ntp->state.alarms != 0) {
		sfptpd_sync_module_alarms_text(ntp->state.alarms, alarms, sizeof(alarms));
		fprintf(stream, "alarms: %s\n", alarms);
	}

	fprintf(stream, "====================\n\n");

	sfptpd_log_topology_write_field(stream, true, "ntp");

	switch (ntp->state.state) {
	case SYNC_MODULE_STATE_LISTENING:
	case SYNC_MODULE_STATE_SELECTION:
		sfptpd_log_topology_write_1to1_connector(stream, false, false, "?");
		break;

	case SYNC_MODULE_STATE_SLAVE:
		sfptpd_log_topology_write_field(stream, true, "selected-peer");
		sfptpd_log_topology_write_field(stream, true, "%s", host);
		sfptpd_log_topology_write_1to1_connector(stream, false, true,
							 SFPTPD_FORMAT_TOPOLOGY_FLOAT,
							 peer->offset);
		break;

	default:
		sfptpd_log_topology_write_1to1_connector(stream, false, false, "X");
		break;
	}

	sfptpd_log_topology_write_field(stream, true, sfptpd_clock_get_long_name(clock));
	sfptpd_log_topology_write_field(stream, true, sfptpd_clock_get_hw_id_string(clock));

	SFPTPD_MSG_REPLY(msg);
}


static void ntp_on_stats_end_period(crny_module_t *ntp, sfptpd_sync_module_msg_t *msg)
{
	assert(ntp != NULL);
	assert(msg != NULL);

	sfptpd_stats_collection_end_period(&ntp->stats,
					   &msg->u.stats_end_period_req.time);

	/* Write the historical statistics to file */
	sfptpd_stats_collection_dump(&ntp->stats, sfptpd_clock_get_system_clock(),
								 SFPTPD_CONFIG_GET_NAME(ntp->config));

	SFPTPD_MSG_FREE(msg);
}


static void update_state(crny_module_t *ntp)
{
	struct ntp_state *new_state = &ntp->next_state;
	sfptpd_sync_instance_status_t status = { 0 };
	bool any_change = false;
	bool status_change;

	assert(ntp != NULL);

	/* Handle a change in clock control state */
	if (new_state->sys_info.clock_control_enabled !=
	    ntp->state.sys_info.clock_control_enabled) {
		ntp_on_clock_control_change(ntp, new_state);
		any_change = true;
	}

	/* Handle changes in the state */
	if ((status_change = ntp_handle_state_change(ntp, new_state, &status)))
		any_change = true;

	/* Update the convergence criteria */
	if (ntp_convergence_update(ntp, new_state))
		any_change = true;

	/* Handle a change in either the source ID or offset */
	if (!offset_ids_equal(new_state, &ntp->state)) {
		ntp_on_offset_id_change(ntp, new_state);
		any_change = true;
	}

	if (any_change) {
		/* Send updated stats (offset) to the engine */
		struct sfptpd_log_time time;
		sfptpd_log_get_time(&time);
		ntp_send_rt_stats_update(ntp, time, new_state);

		/* Send clustering input to the engine */
		ntp_send_clustering_input(ntp, new_state);
	}

	/* Store the new state */
	ntp->state = *new_state;

	/* Send changes to the egine */
	if (status_change) {
		sfptpd_engine_sync_instance_state_changed(ntp->engine,
							  sfptpd_thread_self(),
							  (struct sfptpd_sync_instance *)ntp,
							  &status);
	}

	/* Update historical stats */
	crny_stats_update(ntp);
}


static void ntp_on_run(crny_module_t *ntp)
{
	struct sfptpd_timespec interval;
	int rc;
	bool have_control = strlen(ntp->config->chronyd_script) != 0;

	assert(ntp);

	ntp->running_phase = true;
	sfptpd_time_from_ns(&interval, NTP_POLL_INTERVAL);

	/* Start a single-shot timer for polling. This is rearmed
	   after the timer event has been handled because if polling
	   times out repeatedly events would get queued up if a
	   periodic timer were used. */
	rc = sfptpd_thread_timer_start(NTP_POLL_TIMER_ID,
				       false, false, &interval);
	if (rc != 0) {
		CRITICAL("crny: failed to start poll timer, %s\n", strerror(rc));

		/* We can't carry on in this case */
		sfptpd_thread_exit(rc);
	}

	/* Determine the time when we should next poll the NTP daemon */
	(void)sfclock_gettime(CLOCK_MONOTONIC, &ntp->next_poll_time);
	ntp->query_state = NTP_QUERY_STATE_SLEEP_DISCONNECTED;
	ntp->state.offset_unsafe = false;

	rc = EOPNOTSUPP;
	if (ntp->ctrl_flags & SYNC_MODULE_CLOCK_CTRL &&
	    !clock_control_at_launch(ntp)) {
		if (have_control)
			rc = crny_clock_control(ntp, true);
		if (!have_control || rc != 0) {
			WARNING("crny: no capability to enable clock control, %s\n",
				strerror(rc));
			ntp->ctrl_flags &= ~SYNC_MODULE_CLOCK_CTRL;
		}
	} else if ((ntp->ctrl_flags & SYNC_MODULE_CLOCK_CTRL) == 0 &&
		    clock_control_at_launch(ntp)) {
		if (have_control)
			rc = crny_clock_control(ntp, false);
		if ((!have_control || rc != 0) &&
		    sfptpd_clock_get_discipline(sfptpd_clock_get_system_clock())) {
			struct sfptpd_config_general *gconf;

			gconf = sfptpd_general_config_get(SFPTPD_CONFIG_TOP_LEVEL(ntp->config));
			rc = rc == 0 ? EOPNOTSUPP : rc;
			CRITICAL("crny: no capability to disable clock control, %s\n", strerror(rc));

			if (gconf->ignore_critical[SFPTPD_CRITICAL_CLOCK_CONTROL_CONFLICT]) {
				NOTICE("ptp: ignoring critical error by configuration\n");
			} else {
				NOTICE("configure \"ignore_critical: clock-control-conflict\" to allow sfptpd to start in spite of this condition\n");
				sfptpd_thread_exit(rc);
			}
		}
	}

	/* Kick off the state machine */
	ntp->next_state = ntp->state;
	if (crny_state_machine(ntp, NTP_QUERY_EVENT_RUN))
		update_state(ntp);
}


static void ntp_on_timer(void *user_context, unsigned int id)
{
	crny_module_t *ntp = (crny_module_t *)user_context;
	struct sfptpd_timespec interval;
	int rc;

	assert(ntp != NULL);

	/* Progress the NTP state machine. We take a copy of the existing
	 * ntp state and this is updated by the state machine */
	if (crny_state_machine(ntp, NTP_QUERY_EVENT_TICK))
		update_state(ntp);

	sfptpd_time_from_ns(&interval, NTP_POLL_INTERVAL);

	rc = sfptpd_thread_timer_start(NTP_POLL_TIMER_ID,
				       false, false, &interval);
	if (rc != 0) {
		CRITICAL("crny: failed to rearm poll timer, %s\n", strerror(rc));
		sfptpd_thread_exit(rc);
	}
}


static int ntp_on_startup(void *context)
{
	crny_module_t *ntp = (crny_module_t *)context;
	int rc;

	assert(ntp != NULL);

	/* Initial control flags. All instances start de-selected and with
	 * clock control disabled but with timestamp processing enabled. */
	ntp->ctrl_flags = SYNC_MODULE_CTRL_FLAGS_DEFAULT;

	/* Configure the NTP daemon based on the configuration options */
	rc = crny_configure_ntpd(ntp);
	if (rc != 0)
		goto fail;

	ntp_convergence_init(ntp);

	rc = crny_stats_init(ntp);
	if (rc != 0) {
		CRITICAL("crny: failed to create statistics collection, %s\n",
			 strerror(rc));
		goto fail;
	}

	/* Create a timer which will be used to poll NTP */
	rc = sfptpd_thread_timer_create(NTP_POLL_TIMER_ID, CLOCK_MONOTONIC,
					ntp_on_timer, ntp);
	if (rc != 0) {
		CRITICAL("crny: failed to create poll timer, %s\n", strerror(rc));
		goto fail;
	}

	if (crny_resolve(ntp) != 0)
		ntp->state.state = SYNC_MODULE_STATE_DISABLED;

	ntp->next_state = ntp->state;

	return 0;

fail:
	sfptpd_stats_collection_free(&ntp->stats);
	return rc;
}


static void ntp_on_shutdown(void *context)
{
	crny_module_t *ntp = (crny_module_t *)context;
	assert(ntp != NULL);

	crny_close_socket(ntp);
	sfptpd_stats_collection_free(&ntp->stats);

	/* Delete the sync module context */
	free(ntp);
}


static void ntp_on_message(void *context, struct sfptpd_msg_hdr *hdr)
{
	crny_module_t *ntp = (crny_module_t *)context;
	sfptpd_sync_module_msg_t *msg = (sfptpd_sync_module_msg_t *)hdr;

	assert(ntp != NULL);
	assert(msg != NULL);

	switch (SFPTPD_MSG_GET_ID(msg)) {
	case SFPTPD_APP_MSG_RUN:
		ntp_on_run(ntp);
		SFPTPD_MSG_FREE(msg);
		break;

	case SFPTPD_SYNC_MODULE_MSG_GET_STATUS:
		ntp_on_get_status(ntp, msg);
		break;

	case SFPTPD_SYNC_MODULE_MSG_CONTROL:
		ntp_on_control(ntp, msg);
		break;

	case SFPTPD_SYNC_MODULE_MSG_UPDATE_GM_INFO:
		/* This module doesn't use this message */
		SFPTPD_MSG_FREE(msg);
		break;

	case SFPTPD_SYNC_MODULE_MSG_UPDATE_LEAP_SECOND:
		/* This module doesn't use this message */
		SFPTPD_MSG_FREE(msg);
		break;

	case SFPTPD_SYNC_MODULE_MSG_STEP_CLOCK:
		ntp_on_step_clock(ntp, msg);
		break;

	case SFPTPD_SYNC_MODULE_MSG_LOG_STATS:
		ntp_on_log_stats(ntp, msg);
		break;

	case SFPTPD_SYNC_MODULE_MSG_SAVE_STATE:
		ntp_on_save_state(ntp, msg);
		break;

	case SFPTPD_SYNC_MODULE_MSG_WRITE_TOPOLOGY:
		ntp_on_write_topology(ntp, msg);
		break;

	case SFPTPD_SYNC_MODULE_MSG_STATS_END_PERIOD:
		ntp_on_stats_end_period(ntp, msg);
		break;

	case SFPTPD_SYNC_MODULE_MSG_TEST_MODE:
		/* This module doesn't have any test modes */
		SFPTPD_MSG_FREE(msg);
		break;

	default:
		WARNING("crny: received unexpected message, id %d\n",
			sfptpd_msg_get_id(hdr));
		SFPTPD_MSG_FREE(msg);
	}
}


static void crny_do_io(crny_module_t *ntp)
{
	enum ntp_query_event event = NTP_QUERY_EVENT_NO_EVENT;
	int rc;
	struct crny_comm *comm = &ntp->crny_comm;

	assert(ntp != NULL);

	rc = recv(comm->sock, &comm->resp, sizeof(comm->resp), 0);
	if (rc < 0)
		rc = -errno;

	if (rc >= 8) {
		DBG_L6("crny: resp(ver=%d, pkt=%d, cmd=%d, seq=%d)\n",
		       comm->resp.header[0], comm->resp.header[1],
		       ntohs(comm->resp.cmd), comm->resp.seq_id);
		event = NTP_QUERY_EVENT_TRAFFIC;
	} else if (rc >= 0) {
		ERROR("crny: useless reply received from chronyd\n");
	} else if (rc == -EAGAIN || rc == -EINTR) {
		/* Ignore wakeup */
		DBG_L6("crny: fd woken up, %s\n", strerror(rc));
	} else {
		ERROR("crny: chrony: error receiving reply from chronyd, %s\n",
		      strerror(rc));
		event = NTP_QUERY_EVENT_CONN_LOST;
	}

	/* Progress the NTP state machine. */
	if (crny_state_machine(ntp, event))
		update_state(ntp);
}


static void ntp_on_user_fds(void *context, unsigned int num_fds, int fds[])
{
	int i;
	crny_module_t *ntp = (crny_module_t *) context;

	assert(ntp != NULL);

	for (i = 0; i < num_fds; i++) {
		if (ntp->crny_comm.sock == fds[i]) {
			crny_do_io(ntp);
		}
	}
}


static const struct sfptpd_thread_ops ntp_thread_ops =
{
	ntp_on_startup,
	ntp_on_shutdown,
	ntp_on_message,
	ntp_on_user_fds
};


/****************************************************************************
 * Public Functions
 ****************************************************************************/

static void ntp_config_destroy(struct sfptpd_config_section *section)
{
	assert(section != NULL);
	assert(section->category == SFPTPD_CONFIG_CATEGORY_CRNY);
	free(section);
}


static struct sfptpd_config_section *ntp_config_create(const char *name,
						       enum sfptpd_config_scope scope,
						       bool allows_instances,
						       const struct sfptpd_config_section *src)
{
	struct sfptpd_crny_module_config *new;

	assert((src == NULL) || (src->category == SFPTPD_CONFIG_CATEGORY_CRNY));

	new = (struct sfptpd_crny_module_config *)calloc(1, sizeof(*new));
	if (new == NULL) {
		ERROR("ntp %s: failed to allocate memory for NTP configuration\n", name);
		return NULL;
	}

	/* If the source isn't null, copy the section contents. Otherwise,
	 * initialise with the default values. */
	if (src != NULL) {
		memcpy(new, src, sizeof(*new));
	} else {
		new->priority = SFPTPD_DEFAULT_PRIORITY;
		new->convergence_threshold = 0.0;
		new->poll_interval = 1;
		new->clock_control = false;
		sfptpd_strncpy(new->chronyd_script,
			       SFPTPD_CRNY_DEFAULT_CONTROL_SCRIPT,
			       sizeof new->chronyd_script);
	}

	/* If this is an implicitly created sync instance, give it the lowest
	   possible user priority. */
	if (name == NULL) {
		name = "crny0";
		new->priority = INT_MAX;
	}

	SFPTPD_CONFIG_SECTION_INIT(new, ntp_config_create, ntp_config_destroy,
				   SFPTPD_CONFIG_CATEGORY_CRNY,
				   scope, allows_instances, name);

	return &new->hdr;
}


int sfptpd_crny_module_config_init(struct sfptpd_config *config)
{
	struct sfptpd_crny_module_config *new;
	assert(config != NULL);

	new = (struct sfptpd_crny_module_config *)
		ntp_config_create(MODULE,
				  SFPTPD_CONFIG_SCOPE_GLOBAL, true, NULL);
	if (new == NULL)
		return ENOMEM;

	/* Add the configuration */
	SFPTPD_CONFIG_SECTION_ADD(config, new);

	/* Register the configuration options */
	sfptpd_config_register_options(&ntp_config_option_set);
	return 0;
}


struct sfptpd_crny_module_config *sfptpd_crny_module_get_config(struct sfptpd_config *config)
{
	return (struct sfptpd_crny_module_config *)
		sfptpd_config_category_global(config, SFPTPD_CONFIG_CATEGORY_CRNY);
}


void sfptpd_crny_module_set_default_interface(struct sfptpd_config *config,
						 const char *interface_name)
{
	/* For NTP no interface is required */
}


int sfptpd_crny_module_create(struct sfptpd_config *config,
			     struct sfptpd_engine *engine,
			     struct sfptpd_thread **sync_module,
			     struct sfptpd_sync_instance_info *instances_info_buffer,
			     int instances_info_entries,
			     const struct sfptpd_link_table *link_table,
			     bool *link_subscribers)

{
	sfptpd_crny_module_config_t *instance_config;
	crny_module_t *ntp;
	int rc;

	assert(config != NULL);
	assert(engine != NULL);
	assert(sync_module != NULL);

	TRACE_L3("crny: creating sync-module\n");

	*sync_module = NULL;
	ntp = (crny_module_t *)calloc(1, sizeof(*ntp));
	if (ntp == NULL) {
		CRITICAL("crny: failed to allocate sync module memory\n");
		return ENOMEM;
	}

	/* Keep a handle to the sync engine */
	ntp->engine = engine;

	/* Initialise state */
	ntp->crny_comm.sock = -1;

	/* Find the NTP global configuration. If this doesn't exist then
	 * something has gone badly wrong. */
	ntp->config = sfptpd_crny_module_get_config(config);
	if (ntp->config == NULL) {
		CRITICAL("crny: failed to find NTP configuration\n");
		free(ntp);
		return ENOENT;
	}

	/* Find the nominal instance configuration */
	instance_config = (struct sfptpd_crny_module_config *)
		sfptpd_config_category_first_instance(config,
						      SFPTPD_CONFIG_CATEGORY_CRNY);

	/* Set up the clustering evaluator */
	ntp->state.clustering_evaluator.calc_fn = sfptpd_engine_calculate_clustering_score;
	ntp->state.clustering_evaluator.private = engine;
	ntp->state.clustering_evaluator.instance_name = instance_config->hdr.name;

	/* Create the sync module thread- the thread start up routine will
	 * carry out the rest of the initialisation. */
	rc = sfptpd_thread_create("crny", &ntp_thread_ops, ntp, sync_module);
	if (rc != 0) {
		free(ntp);
		return rc;
	}

	/* If a buffer is provided write the instances into it */
	if ((instances_info_buffer != NULL) && (instances_info_entries >= 1)) {
		memset(instances_info_buffer, 0,
		       instances_info_entries * sizeof(*instances_info_buffer));
		instances_info_buffer->module = *sync_module;
		instances_info_buffer->handle = (struct sfptpd_sync_instance *)ntp;
		instances_info_buffer->name = instance_config->hdr.name;
	}

	return 0;
}


/* fin */<|MERGE_RESOLUTION|>--- conflicted
+++ resolved
@@ -399,19 +399,14 @@
 	{"clock_control", "<off | on>",
 		"Whether to invoke helper script to enable or disable chronyd "
 		"clock control. Off by default.",
-		1, SFPTPD_CONFIG_SCOPE_INSTANCE, false, parse_clock_control},
+		1, SFPTPD_CONFIG_SCOPE_INSTANCE, parse_clock_control},
 	{"control_script", "<filename>",
 		"Specifes the path to a script which can be used to enable or "
-<<<<<<< HEAD
-		"disable chronyd clock control",
-		1, SFPTPD_CONFIG_SCOPE_INSTANCE, parse_control_script},
-=======
 		"disable chronyd clock control. If the legacy examples "
 		"installation location is specified this will be replaced by "
 		"the default location which is: "
 		STRINGIFY(SFPTPD_CRNY_DEFAULT_CONTROL_SCRIPT),
-		1, SFPTPD_CONFIG_SCOPE_INSTANCE, false, parse_control_script},
->>>>>>> 72403b22
+		1, SFPTPD_CONFIG_SCOPE_INSTANCE, parse_control_script},
 };
 
 static int crny_validate_config(struct sfptpd_config_section *section)
