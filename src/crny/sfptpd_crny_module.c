--- conflicted
+++ resolved
@@ -1773,11 +1773,7 @@
 
 	if (new_state->sys_info.clock_control_enabled && !clock_control) {
 		CRITICAL("### chronyd is now disciplining the system clock! ###\n");
-<<<<<<< HEAD
-		if (strlen(ntp->config->chronyd_script) == 0) {
-=======
 		if (!ntp->config->clock_control) {
->>>>>>> 82a3b61c
 			SYNC_MODULE_CONSTRAINT_SET(ntp->constraints, MUST_BE_SELECTED);
 			SYNC_MODULE_CONSTRAINT_CLEAR(ntp->constraints, CANNOT_BE_SELECTED);
 		}
@@ -1785,11 +1781,7 @@
 
 	if (!new_state->sys_info.clock_control_enabled && clock_control) {
 		WARNING("crny: chronyd is no longer disciplining the system clock!\n");
-<<<<<<< HEAD
-		if (strlen(ntp->config->chronyd_script) == 0) {
-=======
 		if (!ntp->config->clock_control == 0) {
->>>>>>> 82a3b61c
 			SYNC_MODULE_CONSTRAINT_SET(ntp->constraints, CANNOT_BE_SELECTED);
 			SYNC_MODULE_CONSTRAINT_CLEAR(ntp->constraints, MUST_BE_SELECTED);
 		}
