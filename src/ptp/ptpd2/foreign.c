/*-
 * Copyright (c) 2019      Xilinx, Inc.
 * Copyright (c) 2014-2018 Solarflare Communications Inc.
 * Copyright (c) 2013      Harlan Stenn,
 *                         George N. Neville-Neil,
 *                         Wojciech Owczarek
 *                         Solarflare Communications Inc.
 * Copyright (c) 2011-2012 George V. Neville-Neil,
 *                         Steven Kreuzer, 
 *                         Martin Burnicki, 
 *                         Jan Breuer,
 *                         Wojciech Owczarek,
 *                         Gael Mace, 
 *                         Alexandre Van Kempen,
 *                         Inaqui Delgado,
 *                         Rick Ratzel,
 *                         National Instruments.
 *                         Solarflare Communications Inc.
 * Copyright (c) 2009-2010 George V. Neville-Neil, 
 *                         Steven Kreuzer, 
 *                         Martin Burnicki, 
 *                         Jan Breuer,
 *                         Gael Mace, 
 *                         Alexandre Van Kempen
 *
 * Copyright (c) 2005-2008 Kendall Correll, Aidan Williams
 *
 * All Rights Reserved
 *
 * Redistribution and use in source and binary forms, with or without
 * modification, are permitted provided that the following conditions are
 * met:
 * 1. Redistributions of source code must retain the above copyright notice,
 *    this list of conditions and the following disclaimer.
 * 2. Redistributions in binary form must reproduce the above copyright
 *    notice, this list of conditions and the following disclaimer in the
 *    documentation and/or other materials provided with the distribution.
 *
 * THIS SOFTWARE IS PROVIDED BY THE AUTHORS ``AS IS'' AND ANY EXPRESS OR
 * IMPLIED WARRANTIES, INCLUDING, BUT NOT LIMITED TO, THE IMPLIED
 * WARRANTIES OF MERCHANTABILITY AND FITNESS FOR A PARTICULAR PURPOSE ARE
 * DISCLAIMED. IN NO EVENT SHALL THE AUTHORS OR CONTRIBUTORS BE LIABLE
 * FOR ANY DIRECT, INDIRECT, INCIDENTAL, SPECIAL, EXEMPLARY, OR
 * CONSEQUENTIAL DAMAGES (INCLUDING, BUT NOT LIMITED TO, PROCUREMENT OF
 * SUBSTITUTE GOODS OR SERVICES; LOSS OF USE, DATA, OR PROFITS; OR
 * BUSINESS INTERRUPTION) HOWEVER CAUSED AND ON ANY THEORY OF LIABILITY,
 * WHETHER IN CONTRACT, STRICT LIABILITY, OR TORT (INCLUDING NEGLIGENCE
 * OR OTHERWISE) ARISING IN ANY WAY OUT OF THE USE OF THIS SOFTWARE, EVEN
 * IF ADVISED OF THE POSSIBILITY OF SUCH DAMAGE.
 */

/**
 * @file   foreign.c
 *
 * @brief  Code to manage the foreign master dataset
 *
 */

#include "ptpd.h"


/* Function definitions */

static void
foreignMasterDataSetDiagnostics(ForeignMasterDS *ds, const char *text)
{
	DBGV("%s: number=%d, max=%d, write=%d, best=%d\n", text,
	     ds->number_records, ds->max_records, ds->write_index, ds->best_index);
}


static ForeignMasterRecord *
findForeignMasterRecord(const MsgHeader *header, ForeignMasterDS *ds)
{
	ForeignMasterRecord *record;
	int i,j;

	j = ds->best_index;

	/* Check if Foreign master is already known.
	   'i' is the loop variable but 'j' is the subscript/index variable.
	   The relationship is that j = (i + current_best) % length
	   so that we look at the entries most likely to be relevant first.
	 */
	for (i = 0; i < ds->number_records; i++) {
		record = &ds->records[j];

		if (!memcmp(header->sourcePortIdentity.clockIdentity,
			    record->foreignMasterPortIdentity.clockIdentity,
			    CLOCK_IDENTITY_LENGTH) &&
		    (header->sourcePortIdentity.portNumber ==
		     record->foreignMasterPortIdentity.portNumber)) {

			/* Found Foreign Master in Foreignmaster data set */
			return record;
		}
		j = (j+1)%ds->number_records;
	}
	return NULL;
}


static void recordForeignMasterAnnounce(ForeignMasterRecord *record)
{
	sfclock_gettime(CLOCK_MONOTONIC,
		      &record->announceTimes[record->announceTimesWriteIdx]);
	record->announceTimesWriteIdx++;
	if (record->announceTimesWriteIdx == FOREIGN_MASTER_THRESHOLD)
		record->announceTimesWriteIdx = 0;
	if (record->announceTimesCount < FOREIGN_MASTER_THRESHOLD)
		record->announceTimesCount++;
}


Boolean doesForeignMasterLatestAnnounceQualify(ForeignMasterRecord *record,
					       const struct sfptpd_timespec *threshold)
{
	if (record->announceTimesCount != 0) {
		int index = record->announceTimesWriteIdx - 1;
		if (index < 0)
			index += FOREIGN_MASTER_THRESHOLD;
		assert(index >= 0);

		if (sfptpd_time_is_greater_or_equal(&record->announceTimes[index],
						    threshold)) {
			return TRUE;
		}
	}
	return FALSE;
}


Boolean doesForeignMasterEarliestAnnounceQualify(ForeignMasterRecord *record,
						 const struct sfptpd_timespec *threshold)
{
	if (record->announceTimesCount != 0) {
		int index = record->announceTimesWriteIdx - record->announceTimesCount;
		if (index < 0)
			index += FOREIGN_MASTER_THRESHOLD;
		assert(index >= 0);

		if (sfptpd_time_is_greater_or_equal(&record->announceTimes[index],
						    threshold)) {
			return TRUE;
		}
	}
	return FALSE;
}


int
initForeignMasterDS(ForeignMasterDS *ds, int max_records)
{
	ds->max_records = max_records;
	ds->write_index = 0;
	ds->best_index = 0;
	ds->number_records = 0;
	ds->records = (ForeignMasterRecord *)
		calloc(max_records, sizeof(ForeignMasterRecord));
	if (ds->records == NULL) {
		CRITICAL("failed to allocate PTP module foreign master memory\n");
		free(ds->records);
		return ENOMEM;
	}

	return 0;
}


void
resetForeignMasterDS(ForeignMasterDS *ds)
{
	foreignMasterDataSetDiagnostics(ds, "foreign.reset.entry");

	ds->number_records = 0;
	ds->write_index = 0;
	ds->best_index = 0;

	foreignMasterDataSetDiagnostics(ds, "foreign.reset.exit");
}


void
freeForeignMasterDS(ForeignMasterDS *ds)
{
	resetForeignMasterDS(ds);
	if (ds->records != NULL) {
		free(ds->records);
		ds->records = NULL;
	}
}


/* Insert or update the record for a foreign master into the
   foreign master dataset, returning the index of the relevant
   entry. */
int
insertIntoForeignMasterDS(MsgHeader *header,
			  MsgAnnounce *announce,
			  PortCommunicationCapabilities *comm_caps,
			  ForeignMasterDS *foreignMasterDS,
			  const struct sockaddr_storage *senderAddr,
			  socklen_t senderAddrLen)
{
	ForeignMasterRecord *record;
	int j;

	foreignMasterDataSetDiagnostics(foreignMasterDS, "foreign.insert.entry");

	record = findForeignMasterRecord(header, foreignMasterDS);

	if (record != NULL) {

		/* Foreign Master is already in Foreignmaster data set */
		DBGV("addForeign: foreign master announce times updated\n");

	} else {

		/* Don't override best master */
		if (foreignMasterDS->write_index < foreignMasterDS->number_records &&
		    foreignMasterDS->write_index == foreignMasterDS->best_index) {
			foreignMasterDS->write_index =
				(foreignMasterDS->write_index + 1) % foreignMasterDS->max_records;
		}
		j = foreignMasterDS->write_index;

		/* New Foreign Master */
		if (foreignMasterDS->number_records < foreignMasterDS->max_records) {
			foreignMasterDS->number_records++;
		}

		record = &foreignMasterDS->records[j];
		record->announceTimesWriteIdx = 0;
		record->announceTimesCount = 0;

		/* Copy new foreign master data set from Announce message */
		copyClockIdentity(record->foreignMasterPortIdentity.clockIdentity,
				  header->sourcePortIdentity.clockIdentity);
		record->foreignMasterPortIdentity.portNumber =
			header->sourcePortIdentity.portNumber;

		foreignMasterDS->write_index =
			(foreignMasterDS->write_index + 1) % foreignMasterDS->max_records;

		DBGV("addForeign: new foreign Master added\n");
	}

	/*
	 * header and announce field of each Foreign Master are
	 * useful to run Best Master Clock Algorithm
	 */
	record->header = *header;
	record->announce = *announce;
	record->comm_caps = *comm_caps;

	/* Store the IP address of the master to facilitate hybrid mode */
	copyAddress(&record->address,
		    &record->addressLen,
		    senderAddr,
		    senderAddrLen);

	/* Set the last refresh time for ageing */
	recordForeignMasterAnnounce(record);

	foreignMasterDataSetDiagnostics(foreignMasterDS, "foreign.insert.exit");

	/* Subtract the record pointer from the base of the table
	   to give the index of the new record. */
	return record - foreignMasterDS->records;
}


void
addForeign(Octet *buf, size_t length, MsgHeader *header, PtpClock *ptpClock)
{
	MsgAnnounce announce;
	PortCommunicationCapabilities comm_caps = { 0 };

	msgUnpackAnnounce(buf, length, &announce);

	if (ptpClock->transient_packet_state.port_comm_caps_provided) {
		/* Copy announced capabilities */
		comm_caps = ptpClock->transient_packet_state.port_comm_caps;
	} else {
		/* Default is hybrid mode-capable */
		comm_caps.syncCapabilities = PTPD_COMM_MULTICAST_CAPABLE;
		comm_caps.delayRespCapabilities = PTPD_COMM_MULTICAST_CAPABLE | PTPD_COMM_UNICAST_CAPABLE;
	}
	insertIntoForeignMasterDS(header, &announce,
				  &comm_caps,
				  &ptpClock->foreign,
				  &ptpClock->interface->transport.lastRecvAddr,
				  ptpClock->interface->transport.lastRecvAddrLen);
}

static void
removeUtcOffset(struct sfptpd_timespec *time, RunTimeOpts *rtOpts, PtpClock *ptpClock) {
	if ((ptpClock->portState != PTPD_MASTER) &&
	    (ptpClock->timePropertiesDS.currentUtcOffsetValid || rtOpts->alwaysRespectUtcOffset)) {
		time->sec -= ptpClock->timePropertiesDS.currentUtcOffset;
	}
}

static void
applyForeignUtcOffset(struct sfptpd_timespec *time, int UtcOffset, RunTimeOpts *rtOpts, ForeignMasterRecord *record, PtpClock *ptpClock) {
	/* Check if the foreign master has announced its own UTC offset as invalid. 
		record->header is the header of the announce message, which was stored 
		into record->header by insertIntoForeignMasterDS */
	bool currentUtcOffsetValid = IS_SET(record->header.flagField1, PTPD_UTCV);
	/* Check the UTC offset override setting. 
		If the setting is enabled then we ignore the UTC offset advertised by
		the GM and instead apply the override value.
	*/
	if (rtOpts->overrideUtcOffset) {
		time->sec -= rtOpts->overrideUtcOffsetSeconds;
	} else if ((currentUtcOffsetValid || rtOpts->alwaysRespectUtcOffset)) {
		time->sec -= UtcOffset;
	}
}

void
calculateForeignOffset(ForeignSyncSnapshot *syncSnapshot, const Timestamp *syncOriginTimestamp,
		       ForeignMasterRecord *record, PtpClock *ptpClock)
{
<<<<<<< HEAD
	struct sfptpd_timespec sync_time;
=======
	struct timespec sync_time;
>>>>>>> 5ed04f1f
	/* sync_time will store the sync origin timestamp, which is from the foreign
	master under scrutiny and has NOT had the UTC offset applied to it. 

	This timestamp could be in UTC or it could be in TAI. 

	In order to ensure that the timestamp is in UTC time we need to 
	subtract from it the UTC offset advertised by the GM under scrutiny. 

	To clarify: The GM sends us both a sync message and an announce message. 

	The sync origin timestamp is from the sync message. 

	The UTC offset comes from the announce message. 

	We need to apply the UTC offset from the GM's announce message to the
	sync origin timestamp in order to ensure that the timestamp is in UTC. 

	It is important that we apply the UTC offset from the GM whose timestamp
	is being scrutinized, since, for example, if the GM's timestamp is correct
	(in TAI) but its UTC offset is wrong then we would want to disqualify it.

	TAI is ahead of UTC so we need to subtract the UTC offset from the 
	timestamp to get it in UTC.

	The sync message may arrive before the announce message. In that case, 
	we must wait until the announce message arrives, which is why we check
	for record->announceTimesCount in order to decide whether to return a 
<<<<<<< HEAD
	result or not. 
	*/
	struct sfptpd_timespec foreign_offset; /* foreign_offset holds the result. */
	struct sfptpd_timespec local_time;
	/* local_time will hold the local timestamp from the NIC that has already 
=======
	result or not. */

	struct timespec foreign_offset; /* foreign_offset holds the result. */

	struct timespec local_time;
	/* local_time will hold the local timestamp from the NIC that has already
>>>>>>> 5ed04f1f
	had the	applyUtcOffset function called on it. 

	This means it may or may not have had a UTC offset added to it. If a 
	master had not yet been selected, then a UTC offset would not be added.

	The UTC offset that applyUtcOffset adds to the timestamp (if it does
	indeed decide to add a UTC offset) might come from any foreign master.

	The local timestamp was originally in UTC. After the applyUtcOffset 
	function was called on it, it may or may not have had a UTC offset
	added to it. If it did, then it would be in TAI. Otherwise it would 
	still be in UTC. 

	In order to guarantee that the timestamp is in UTC, we call the reverse
	of the applyUtcOffset function, removeUtcOffset, which does the opposite
	of whatever applyUtcOffset did. That means, if a UTC offset was added, 
	then removeUtcOffset will subtract it from the timestamp, otherwise it
	doesn't do anything. 

	After the removeUtcOffset function is called on the local timestamp, the 
	timestamp is guaranteed to be in UTC. 

	An alternative approach would be to store a copy of the local timestamp 
	before it has had the applyUtcOffset function called on it. 

	This approach was considered cleaner as it keeps the special code for this
	feature in as few places as possible. */

	assert(syncSnapshot != NULL);
	assert(syncOriginTimestamp != NULL);
	assert(record != NULL);
	assert(ptpClock != NULL);

	if (syncSnapshot->have_timestamp && record->announceTimesCount) {
		toInternalTime(&sync_time, syncOriginTimestamp);

		local_time = syncSnapshot->timestamp;

		/* Undo the applyUtcOffset function. 
		   This ensures that local_time is now in UTC. 
		*/
		removeUtcOffset(&local_time, &ptpClock->rtOpts, ptpClock);

		/* Subtract the UTC offset advertised by the GM under scrutiny
		   from the sync origin timestamp from the GM under scrutiny.
		   This ensures that sync_time is now in UTC. 
		*/
		applyForeignUtcOffset(&sync_time, record->announce.currentUtcOffset, &ptpClock->rtOpts, record, ptpClock);

		sfptpd_time_subtract(&foreign_offset, &sync_time, &local_time);
		syncSnapshot->offset = sfptpd_time_timespec_to_float_ns(&foreign_offset);
		syncSnapshot->have_offset = true;
	}
}


void
recordForeignSync(const MsgHeader *header, PtpClock *ptpClock, const struct sfptpd_timespec *timestamp)
{
	if (ptpClock->discriminator_valid) {
		ForeignMasterRecord *record = findForeignMasterRecord(header, &ptpClock->foreign);
		if (record) {
			ForeignSyncSnapshot *snapshot = &record->nextSyncSnapshot;

<<<<<<< HEAD
			snapshot->have_timestamp = true;
			snapshot->seq = header->sequenceId;
			snapshot->timestamp = *timestamp;
=======
			*snapshot = (ForeignSyncSnapshot) {
				.have_timestamp = true,
				.seq = header->sequenceId,
				.two_step = header->flagField0 & PTPD_FLAG_TWO_STEP,
			};
			internalTime_to_ts(timestamp, &snapshot->timestamp);
>>>>>>> 5ed04f1f

			if (!snapshot->two_step) {
				calculateForeignOffset(snapshot,
						       &ptpClock->interface->msgTmp.sync.originTimestamp,
						       record,
						       ptpClock);
				record->syncSnapshot = *snapshot;
			}
		}
	}
}


void
recordForeignFollowUp(const MsgHeader *header, PtpClock *ptpClock, const MsgFollowUp *payload)
{
	if (ptpClock->discriminator_valid) {
		ForeignMasterRecord *record = findForeignMasterRecord(header, &ptpClock->foreign);
		if (record) {
			ForeignSyncSnapshot *snapshot = &record->nextSyncSnapshot;

			if (snapshot->two_step &&
			    !snapshot->have_offset &&
			    header->sequenceId == snapshot->seq) {
				calculateForeignOffset(snapshot,
						       &payload->preciseOriginTimestamp,
						       record,
						       ptpClock);
				record->syncSnapshot = *snapshot;
			} else {
				/* Invalidate pending snapshot if sequence ID of FollowUp
				 * does not match Sync */
				snapshot->have_timestamp = false;
				snapshot->have_offset = false;
			}
		}
	}
}


void
getForeignMasterExpiryTime(PtpClock *ptpClock, struct sfptpd_timespec *threshold)
{
	struct sfptpd_timespec window;

	sfclock_gettime(CLOCK_MONOTONIC, threshold);
	sfptpd_time_float_s_to_timespec(FOREIGN_MASTER_TIME_WINDOW *
					powl(2, ptpClock->logAnnounceInterval), &window);
	sfptpd_time_subtract(threshold, threshold, &window);
}


void
expireForeignMasterRecords(ForeignMasterDS *ds, const struct sfptpd_timespec *threshold)
{
	ForeignMasterRecord *record;
	int i;

	foreignMasterDataSetDiagnostics(ds, "foreign.expiry.entry");

	for (i = 0; i < ds->number_records; ) {
		record = &ds->records[i];

		if(!doesForeignMasterLatestAnnounceQualify(record, threshold)) {

			/* Remove old record */
			memmove(&ds->records[i],
				&ds->records[i + 1],
				(sizeof *record) * ds->number_records - i - 1);

			DBGV("Expired foreign master record %d/%d\n",
			     i + 1,
			     ds->number_records);

			if (ds->write_index > i)
				ds->write_index--;

			if (ds->best_index > i)
				ds->best_index--;

			ds->number_records--;
		} else {
			i++;
		}
	}

	foreignMasterDataSetDiagnostics(ds, "foreign.expiry.exit");
}

/* fin */<|MERGE_RESOLUTION|>--- conflicted
+++ resolved
@@ -1,4 +1,5 @@
 /*-
+ * Copyright (c) 2024      Advanced Micro Devices, Inc.
  * Copyright (c) 2019      Xilinx, Inc.
  * Copyright (c) 2014-2018 Solarflare Communications Inc.
  * Copyright (c) 2013      Harlan Stenn,
@@ -322,11 +323,7 @@
 calculateForeignOffset(ForeignSyncSnapshot *syncSnapshot, const Timestamp *syncOriginTimestamp,
 		       ForeignMasterRecord *record, PtpClock *ptpClock)
 {
-<<<<<<< HEAD
 	struct sfptpd_timespec sync_time;
-=======
-	struct timespec sync_time;
->>>>>>> 5ed04f1f
 	/* sync_time will store the sync origin timestamp, which is from the foreign
 	master under scrutiny and has NOT had the UTC offset applied to it. 
 
@@ -354,20 +351,14 @@
 	The sync message may arrive before the announce message. In that case, 
 	we must wait until the announce message arrives, which is why we check
 	for record->announceTimesCount in order to decide whether to return a 
-<<<<<<< HEAD
 	result or not. 
 	*/
-	struct sfptpd_timespec foreign_offset; /* foreign_offset holds the result. */
+
+	struct sfptpd_timespec foreign_offset;
+	/* foreign_offset holds the result. */
+
 	struct sfptpd_timespec local_time;
 	/* local_time will hold the local timestamp from the NIC that has already 
-=======
-	result or not. */
-
-	struct timespec foreign_offset; /* foreign_offset holds the result. */
-
-	struct timespec local_time;
-	/* local_time will hold the local timestamp from the NIC that has already
->>>>>>> 5ed04f1f
 	had the	applyUtcOffset function called on it. 
 
 	This means it may or may not have had a UTC offset added to it. If a 
@@ -432,18 +423,12 @@
 		if (record) {
 			ForeignSyncSnapshot *snapshot = &record->nextSyncSnapshot;
 
-<<<<<<< HEAD
-			snapshot->have_timestamp = true;
-			snapshot->seq = header->sequenceId;
-			snapshot->timestamp = *timestamp;
-=======
 			*snapshot = (ForeignSyncSnapshot) {
 				.have_timestamp = true,
+				.timestamp = *timestamp,
 				.seq = header->sequenceId,
 				.two_step = header->flagField0 & PTPD_FLAG_TWO_STEP,
 			};
-			internalTime_to_ts(timestamp, &snapshot->timestamp);
->>>>>>> 5ed04f1f
 
 			if (!snapshot->two_step) {
 				calculateForeignOffset(snapshot,
