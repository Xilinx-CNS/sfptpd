/* SPDX-License-Identifier: BSD-3-Clause */
/* (c) Copyright 2016-2023 Xilinx, Inc. */

/**
 * @file   sfptpd_netlink.c
 * @brief  Reconstructs the system link, bond and team information from netlink
 *
 * The Xilinx Onload control plane server implementation was used as a
 * reference for writing this code:
 *
 * https://github.com/Xilinx-CNS/onload/tree/master/src/tools/cplane
 */

#include <stdbool.h>
#include <stdarg.h>
#include <syslog.h>
#include <stdio.h>
#include <string.h>
#include <sys/time.h>
#include <time.h>
#include <fcntl.h>
#include <errno.h>
#include <assert.h>
#include <unistd.h>
#include <stdlib.h>
#include <sys/stat.h>
#include <sys/types.h>
#include <sys/socket.h>
#include <sys/un.h>
#include <sys/epoll.h>
#include <linux/genetlink.h>
#include <linux/rtnetlink.h>
#include <linux/if_team.h>
#ifdef HAVE_ETHTOOL_NETLINK
#include <linux/ethtool_netlink.h>
#endif
#include <linux/netlink.h>
#include <libmnl/libmnl.h>

/* On RHEL7 duplicate definitions get brought in between user and kernel
 * headers if we include everything we need. This can be avoided by not
 * including the bonding definitions and working around them.
 * https://bugzilla.redhat.com/show_bug.cgi?id=1300256 &c.
 * #include <linux/if_bonding.h>
 */
#define BOND_MODE_ACTIVEBACKUP 1
#define BOND_MODE_8023AD 4
/* End of workaround */

#include "sfptpd_constants.h"
#include "sfptpd_logging.h"
#include "sfptpd_interface.h"
#include "sfptpd_netlink.h"
#include "sfptpd_thread.h"

/****************************************************************************
 * Defines & Constants
 ****************************************************************************/

#define INITIAL_LINK_TABLE_SIZE 32
#define NETLINK_PACKET_BUFFER_SIZE 16384

/* Module-specific trace */
#define DBG_L1(x, ...)  TRACE(SFPTPD_COMPONENT_ID_NETLINK, 1, x, ##__VA_ARGS__)
#define DBG_L2(x, ...)  TRACE(SFPTPD_COMPONENT_ID_NETLINK, 2, x, ##__VA_ARGS__)
#define DBG_L3(x, ...)  TRACE(SFPTPD_COMPONENT_ID_NETLINK, 3, x, ##__VA_ARGS__)
#define DBG_L4(x, ...)  TRACE(SFPTPD_COMPONENT_ID_NETLINK, 4, x, ##__VA_ARGS__)
#define DBG_L5(x, ...)  TRACE(SFPTPD_COMPONENT_ID_NETLINK, 5, x, ##__VA_ARGS__)
#define DBG_L6(x, ...)  TRACE(SFPTPD_COMPONENT_ID_NETLINK, 6, x, ##__VA_ARGS__)

struct flag_desc {
	int flag;
	const char *name;
};

const static struct flag_desc if_flag_descs[] = {
	{ IFF_UP		, "UP" },
	{ IFF_BROADCAST		, "BROADCAST" },
	{ IFF_DEBUG		, "DEBUG" },
	{ IFF_LOOPBACK		, "LOOPPBACK" },
	{ IFF_POINTOPOINT	, "POINTOPOINT" },
	{ IFF_NOTRAILERS	, "NOTRAILERS" },
	{ IFF_RUNNING		, "RUNNING" },
	{ IFF_NOARP		, "NOARP" },
	{ IFF_PROMISC		, "PROMISC" },
	{ IFF_ALLMULTI		, "ALLMULTI" },
	{ IFF_MASTER		, "MASTER" },
	{ IFF_SLAVE		, "SLAVE" },
	{ IFF_MULTICAST		, "MULTICAST" },
	{ IFF_PORTSEL		, "PORTSEL" },
	{ IFF_AUTOMEDIA		, "AUTOMEDIA" },
	{ IFF_DYNAMIC		, "DYNAMIC" },
	{ 0x10000		, "LOWER_UP" },
	{ 0, NULL }
};

/* Only act on changes in flags that should cause the application to change
 * behaviour. */
const static int significant_flags = IFF_RUNNING;

enum nl_grp {
	GRP_CTRL,
	GRP_TEAM,
#ifdef HAVE_ETHTOOL_NETLINK
	GRP_ETHTOOL,
#endif
	GRP_MAX
};

struct link_db {
	struct sfptpd_link_table table;
	size_t capacity;
	int refcnt;
};

enum nl_conn {
	NL_CONN_RT,
	NL_CONN_TEAM_DUMP,
	NL_CONN_GE, /* required to follow _DUMP */
	NL_CONN_MAX
};

struct sfptpd_nl_state;

struct nl_conn_state {
	struct mnl_socket *mnl;
	int fd;
	int seq;
	const char *name;
	int (*cb)(const struct nlmsghdr *nh, void *context);
	struct sfptpd_nl_state *state;
};

#define MAX_LINK_DB_VERSIONS 4

struct sfptpd_nl_state {
	struct nl_conn_state conn[NL_CONN_MAX];
	char *buf;
	size_t buf_sz;
	struct link_db db_hist[MAX_LINK_DB_VERSIONS];
	int db_ver_next;   /* number of next db version */
	int db_hist_next;  /* index to next db version */
	int db_hist_count; /* number of db versions populated (>=1 <=MAX) */
	bool need_rescan_teams;
	bool need_rescan_ethtool;
			   /* true when interfaces need rescanning, e.g.
			      because we didn't have genetlink family id. */
	bool need_service; /* true when fds are overdue servicing, e.g.
			      because there were no free tables. */
	const char **stats_keys;
			   /* keys for driver stats required by client. */
	size_t num_stats_keys;
};

struct nl_ge_group {
	/* Defined */
	const char *name;
	bool subscribe;
	int (*msg_handler)(struct nl_conn_state *conn, const struct nlmsghdr *nh);

	/* Derived */
	int group_id;
	int family;
};


static int netlink_handle_genl_team(struct nl_conn_state *conn,
				    const struct nlmsghdr *nh);

#ifdef HAVE_ETHTOOL_NETLINK
static int netlink_handle_genl_ethtool(struct nl_conn_state *conn,
				       const struct nlmsghdr *nh);
#endif

static struct nl_ge_group nl_ge_groups[GRP_MAX] = {
	[GRP_CTRL]    = { "nlctrl", false, NULL },
	[GRP_TEAM]    = { TEAM_GENL_NAME, true, netlink_handle_genl_team },
#ifdef HAVE_ETHTOOL_NETLINK
	[GRP_ETHTOOL] = { ETHTOOL_GENL_NAME, false, netlink_handle_genl_ethtool },
#endif
};


/****************************************************************************
 * Local Variables
 ****************************************************************************/


/****************************************************************************
 * Forward function declarations
 ****************************************************************************/

static struct nlmsghdr *netlink_create_team_query(struct nl_conn_state *conn,
						  char *buf, size_t space,
						  int team_ifindex);

#ifdef HAVE_ETHTOOL_NETLINK
static struct nlmsghdr *create_ethtool_tsinfo_query(struct nl_conn_state *conn,
						    char *buf, size_t space,
					            int ifindex);

static struct nlmsghdr *create_ethtool_string_query(struct nl_conn_state *conn,
						    char *buf, size_t space,
						    int ifindex);
#endif

/****************************************************************************
 * Local Functions
 ****************************************************************************/

static int snprint_flags_delta(char *buf, size_t space, int flags1, int flags2)
{
	const struct flag_desc *flag;
	int total = 0;
	int len;

	buf[0] = '\0';
	for (flag = if_flag_descs; flag->flag != 0; flag++) {
		if ((flags1 & flag->flag) !=
		    (flags2 & flag->flag)) {
			len = snprintf(buf, space, "%s%c%s%s",
				       total != 0 ? " " : "",
				       flags2 & flag->flag ? '+' : '-',
				       flag->name,
				       flag->flag & significant_flags ? "*" : "");
			if (len >= space) {
				buf = NULL;
			} else {
				buf += len;
			}
			space -= len;
			total += len;
		}
		flags1 &= ~flag->flag;
		flags2 &= ~flag->flag;
	}

	if (flags1 != 0 || flags2 != 0) {
		total += snprintf(buf, space, " -%x +%x", flags1, flags2);
	}

	return total;
}


static void print_link(struct sfptpd_link *link)
{
	DBG_L4("if %d name %s event %s link %d kind %s type %d flags %x family %d master %d type %d bond_mode %d active_slave %d is_slave %d vlan %d phc %d perm_addr %s bus_addr %s\n",
	       link->if_index, link->if_name, sfptpd_link_event_str(link->event),
               link->if_link, link->if_kind, link->if_type, link->if_flags,
               link->if_family, link->bond.if_master, link->type,
               link->bond.bond_mode, link->bond.active_slave, link->is_slave,
               link->vlan_id, link->ts_info.phc_index,
	       link->perm_addr.string, link->bus_addr);
}

static const char *link_bond_mode(enum sfptpd_bond_mode mode) {
	if (mode == SFPTPD_BOND_MODE_ACTIVE_BACKUP)
		return "ab";
	else if (mode == SFPTPD_BOND_MODE_LACP)
		return "lacp";
	else
		return "";
}

void sfptpd_link_log(const struct sfptpd_link *link, const struct sfptpd_link *prev)
{
	const char *header[] = { "if_index", "if_name", "flags", "kind", "mode", "role", "link", "master", "active", "vlan"};
	const char *format_header = "| %-8s | %-*s | %-5s | %-8s | %-4s | %-5s | %-6s | %-6s | %-6s | %-5s"
#ifdef HAVE_ETHTOOL_NETLINK
				    " | phc"
#endif
#ifdef HAVE_IFLA_PERM_ADDRESS
				    " | permaddr         "
#endif
				    " |\n";
	const char *format_record = "| %8d%3s%-*s | %05x | %-8s | %-4s | %-5s | %6d | %6d | %6d | %5d"
#ifdef HAVE_ETHTOOL_NETLINK
				    " | %3d"
#endif
#ifdef HAVE_IFLA_PERM_ADDRESS
				    " | %-17s"
#endif
				    " |\n";
	const char *format_flags  = "|_%8s___%-*s_|\n";
	char flags[256];
	int prev_flags = 0;

	if (link == NULL && prev == NULL) {
		DBG_L1(format_header,
		       header[0], IF_NAMESIZE, header[1], header[2], header[3],
		       header[4], header[5], header[6], header[7],
		       header[8], header[9]);
	}
	if (prev != NULL) {
		DBG_L1(format_record,
		       prev->if_index, link == NULL ? " - " : "<--", IF_NAMESIZE, prev->if_name,
		       prev->if_flags, prev->if_kind,
		       link_bond_mode(prev->bond.bond_mode), prev->is_slave ? "slave" : "",
		       prev->if_link, prev->bond.if_master,
		       prev->bond.active_slave, prev->vlan_id
#ifdef HAVE_ETHTOOL_NETLINK
		       , prev->ts_info.phc_index
#endif
#ifdef HAVE_IFLA_PERM_ADDRESS
		       , prev->perm_addr.string
#endif
		       );
		prev_flags = prev->if_flags;
	}
	if (link != NULL) {
		DBG_L1(format_record,
		       link->if_index, prev == NULL ? " + " : "-->", IF_NAMESIZE, link->if_name,
		       link->if_flags, link->if_kind,
		       link_bond_mode(link->bond.bond_mode), link->is_slave ? "slave" : "",
		       link->if_link, link->bond.if_master,
		       link->bond.active_slave, link->vlan_id
#ifdef HAVE_ETHTOOL_NETLINK
		       , link->ts_info.phc_index
#endif
#ifdef HAVE_IFLA_PERM_ADDRESS
		       , link->perm_addr.string
#endif
		       );
		if (prev != NULL && prev_flags ^ link->if_flags) {
			snprint_flags_delta(flags, sizeof flags,
					    prev_flags,
					    link->if_flags);
			DBG_L1(format_flags,
			       "________", IF_NAMESIZE, "________________", flags);
		}
	}
}

/* Macro to generate an attribute callback function that:
 *   1. validates expected attribute types
 *   2. populates a table of attributes indexed by attribute key
 */
#define MNL_VALIDATE(purpose) validate_ ## purpose
#define MNL_VALIDATE_CB(purpose, max_attr, attrs) \
static int MNL_VALIDATE(purpose)(const struct nlattr *attr, void *data) \
{ \
	const uint8_t types[max_attr + 1] = attrs; \
	enum mnl_attr_data_type expected; \
	const struct nlattr **table = data; \
	int type = mnl_attr_get_type(attr); \
	int rc = MNL_CB_OK; \
\
	assert(MNL_TYPE_MAX <= UINT8_MAX); \
	if (mnl_attr_type_valid(attr, max_attr) < 0) \
		return rc; \
	\
	expected = (enum mnl_attr_data_type) types[type]; \
	if (expected != MNL_TYPE_UNSPEC && \
	    (mnl_attr_validate(attr, expected) < 0)) \
		rc = MNL_CB_ERROR; \
\
	if (rc == MNL_CB_OK) \
		table[type] = attr; \
	else \
		ERROR("netlink: %s: unexpected attribute type (!=%d) for %d\n", \
		      STRINGIFY(purpose), expected, type); \
	return rc; \
}
#define A(key, type) [ key ] = type
#define EXPECTED(...) { MNL_TYPE_UNSPEC, __VA_ARGS__}

static bool netlink_send_team_query(struct sfptpd_nl_state *state, struct sfptpd_link *link)
{
	struct nlmsghdr *new_hdr;
	bool query_requested = false;

	assert(state != NULL);
	assert(link != NULL);
	assert(link->type == SFPTPD_LINK_TEAM);

	if (nl_ge_groups[GRP_TEAM].family > 0 &&
	    (new_hdr = netlink_create_team_query(state->conn + NL_CONN_GE,
						 state->buf,
						 state->buf_sz,
						 link->if_index)) != NULL) {
		if (mnl_socket_sendto(state->conn[NL_CONN_GE].mnl, new_hdr, new_hdr->nlmsg_len) < 0)
			ERROR("netlink: sending team dump query, %s\n", strerror(errno));
		else
			query_requested = true;
	}

	if (query_requested) {
		DBG_L5("netlink: sent team query for %d: %d\n", link->if_index, state->conn[NL_CONN_GE].seq);
	} else {
		DBG_L4("netlink: deferring team query for %d\n", link->if_index);
	}

	return query_requested;
}

#ifdef HAVE_ETHTOOL_NETLINK
static bool netlink_send_ethtool_query(struct sfptpd_nl_state *state, struct sfptpd_link *link)
{
	struct nlmsghdr *hdr;
	struct nl_conn_state *conn = &state->conn[NL_CONN_GE];

	assert(state != NULL);
	assert(link != NULL);

	if (nl_ge_groups[GRP_ETHTOOL].family <= 0) {
		DBG_L4("netlink: deferring ethtool query for %d\n", link->if_index);
		return false;
	}


	hdr = create_ethtool_tsinfo_query(conn, state->buf, state->buf_sz, link->if_index);
	if (mnl_socket_sendto(conn->mnl, hdr, hdr->nlmsg_len) >= 0)
		link->ts_info_state = QRY_REQUESTED;
	else
		ERROR("netlink: sending ethtool query, %s\n", strerror(errno));

	if (state->stats_keys) {
		hdr = create_ethtool_string_query(conn, state->buf, state->buf_sz, link->if_index);
		if (mnl_socket_sendto(conn->mnl, hdr, hdr->nlmsg_len) >= 0)
			link->drv_stats_ids_state = QRY_REQUESTED;
		else
			ERROR("netlink: sending ethtool query, %s\n", strerror(errno));
	}

	DBG_L5("netlink: sent ethtool queries for %d: %d\n", link->if_index, conn->seq);

	return true;
}
#endif

#ifdef HAVE_IFLA_PERM_ADDRESS
static void render_l2_addr(struct sfptpd_l2addr *addr)
{
	int ptr;

	assert(addr);
	assert(addr->len <= sizeof addr->addr);

	for (ptr = 0; ptr < addr->len; ptr++)
		snprintf(addr->string + ptr * 3,
			 (sizeof addr->string) - ptr * 3,
			 ptr == addr->len - 1 ? "%02hhx" : "%02hhx:",
			 addr->addr[ptr]);
}
#endif

MNL_VALIDATE_CB(link_attr, IFLA_MAX, EXPECTED(
#ifdef HAVE_IFLA_PARENT_DEV_NAME
		A(IFLA_PARENT_DEV_NAME,		MNL_TYPE_STRING),
#endif
#ifdef HAVE_IFLA_PERM_ADDRESS
		A(IFLA_PERM_ADDRESS,		MNL_TYPE_BINARY),
#endif
		A(IFLA_IFNAME,			MNL_TYPE_STRING),
		A(IFLA_LINK,			MNL_TYPE_U32),
		A(IFLA_MASTER,			MNL_TYPE_U32),
		A(IFLA_LINKINFO,		MNL_TYPE_NESTED),
		A(IFLA_ADDRESS,			MNL_TYPE_BINARY)))

MNL_VALIDATE_CB(link_attr_info, IFLA_INFO_MAX, EXPECTED(
		A(IFLA_INFO_KIND,		MNL_TYPE_STRING),
		A(IFLA_INFO_DATA,		MNL_TYPE_NESTED)))

MNL_VALIDATE_CB(link_attr_info_bond, IFLA_BOND_MAX, EXPECTED(
		A(IFLA_BOND_MODE,		MNL_TYPE_U8),
		A(IFLA_BOND_ACTIVE_SLAVE,	MNL_TYPE_U32)))

MNL_VALIDATE_CB(link_attr_info_vlan, IFLA_VLAN_MAX, EXPECTED(
		A(IFLA_VLAN_ID,			MNL_TYPE_U16)))

static int netlink_handle_link(struct nl_conn_state *conn, const struct nlmsghdr *nh)
{
	struct ifinfomsg *ifm;
	struct sfptpd_link data = { 0 };
	struct sfptpd_link *link = &data;
	struct nlattr *table[IFLA_MAX + 1] = { 0 };
	struct nlattr *nested[IFLA_INFO_MAX + 1] = { 0 };
	struct nlattr *nested2[IFLA_BOND_MAX + 1] = { 0 };
	struct link_db *db = conn->state->db_hist + conn->state->db_hist_next;
	int row;

	assert(conn);
	assert(nh);
	assert(nh->nlmsg_type == RTM_NEWLINK || nh->nlmsg_type == RTM_DELLINK);

	if (nh->nlmsg_type == RTM_DELLINK)
		link->event = SFPTPD_LINK_DOWN;

	ifm = mnl_nlmsg_get_payload(nh);

	link->if_index = ifm->ifi_index;
	link->if_type = ifm->ifi_type;
	link->if_flags = ifm->ifi_flags;
	link->if_family = ifm->ifi_family;
	link->is_slave = false;

	mnl_attr_parse(nh, sizeof(*ifm), MNL_VALIDATE(link_attr), table);

	DBG_L6("netlink: handling link %d\n", link->if_index);

	if (table[IFLA_IFNAME])
		sfptpd_strncpy(link->if_name, mnl_attr_get_str(table[IFLA_IFNAME]), sizeof link->if_name);

	if (table[IFLA_LINK])
		link->if_link = mnl_attr_get_u32(table[IFLA_LINK]);

	if (table[IFLA_MASTER])
		link->bond.if_master = mnl_attr_get_u32(table[IFLA_MASTER]);

	if (table[IFLA_LINKINFO]) {
		mnl_attr_parse_nested(table[IFLA_LINKINFO], MNL_VALIDATE(link_attr_info), nested);
		if (nested[IFLA_INFO_KIND]) {
			const char *kind = mnl_attr_get_str(nested[IFLA_INFO_KIND]);
			if (!strcmp(kind, "vlan"))
				link->type = SFPTPD_LINK_VLAN;
			else if (!strcmp(kind, "macvlan"))
				link->type = SFPTPD_LINK_MACVLAN;
			else if (!strcmp(kind, "ipvlan"))
				link->type = SFPTPD_LINK_IPVLAN;
			else if (!strcmp(kind, "team"))
				link->type = SFPTPD_LINK_TEAM;
			else if (!strcmp(kind, "bond"))
				link->type = SFPTPD_LINK_BOND;
			else if (!strcmp(kind, "veth"))
				link->type = SFPTPD_LINK_VETH;
			else if (!strcmp(kind, "bridge"))
				link->type = SFPTPD_LINK_BRIDGE;
			else if (!strcmp(kind, "tun") || !strcmp(kind, "tap") ||
				 !strcmp(kind, "vxlan") || !strcmp(kind, "gretap") ||
				 !strcmp(kind, "macvtap" ) || !strcmp(kind, "ip6gretap") ||
				 !strcmp(kind, "ipip") || !strcmp(kind, "sit") ||
				 !strcmp(kind, "gre"))
				link->type = SFPTPD_LINK_TUNNEL;
			else if (!strcmp(kind, "dummy"))
				link->type = SFPTPD_LINK_DUMMY;
			else if (!strcmp(kind, "ifb") || !strcmp(kind, "nlmon") ||
				 !strcmp(kind, "vti") || !strcmp(kind, "vrf") ||
				 !strcmp(kind, "gtp") || !strcmp(kind, "ipoib") ||
				 !strcmp(kind, "wireguard"))
				link->type = SFPTPD_LINK_OTHER;
			sfptpd_strncpy(link->if_kind, kind, sizeof link->if_kind);
		}

		if (nested[IFLA_INFO_DATA]) {
			switch (link->type) {
			case SFPTPD_LINK_BOND:
				mnl_attr_parse_nested(nested[IFLA_INFO_DATA],
						      MNL_VALIDATE(link_attr_info_bond),
						      nested2);

				if (nested2[IFLA_BOND_MODE]) {
					uint8_t mode = mnl_attr_get_u8(nested2[IFLA_BOND_MODE]);
					switch (mode) {
					case BOND_MODE_ACTIVEBACKUP:
						link->bond.bond_mode = SFPTPD_BOND_MODE_ACTIVE_BACKUP;
						break;
					case BOND_MODE_8023AD:
						link->bond.bond_mode = SFPTPD_BOND_MODE_LACP;
						break;
					default:
						link->bond.bond_mode = SFPTPD_BOND_MODE_UNSUPPORTED;
					}
				}

				if (nested2[IFLA_BOND_ACTIVE_SLAVE])
					link->bond.active_slave = mnl_attr_get_u32(nested2[IFLA_BOND_ACTIVE_SLAVE]);
				break;

			case SFPTPD_LINK_VLAN:
				mnl_attr_parse_nested(nested[IFLA_INFO_DATA],
						      MNL_VALIDATE(link_attr_info_vlan), nested2);
				if (nested2[IFLA_VLAN_ID])
					link->vlan_id = mnl_attr_get_u16(nested2[IFLA_VLAN_ID]);
				break;

			default:
				break;
			}
		}

		if (nested[IFLA_INFO_SLAVE_KIND])
			link->is_slave = true;
	}

#ifdef HAVE_IFLA_PERM_ADDRESS
	if (table[IFLA_PERM_ADDRESS]) {
		uint32_t len = mnl_attr_get_payload_len(table[IFLA_PERM_ADDRESS]);
		void *data = mnl_attr_get_payload(table[IFLA_PERM_ADDRESS]);
		if (len > sizeof link->perm_addr.addr) {
			/* Silently ignore - irrelevant scenario for esoteric link types */
			TRACE_L3("netlink: permaddr too big (%d > %d)\n", len, sizeof link->perm_addr.addr);
		} else {
			link->perm_addr.len = len;
			memcpy(link->perm_addr.addr, data, len);
			render_l2_addr(&link->perm_addr);
		}
	}
#endif

#ifdef HAVE_IFLA_PARENT_DEV_NAME
	if (table[IFLA_PARENT_DEV_NAME]) {
		const char *bus_addr = mnl_attr_get_str(table[IFLA_PARENT_DEV_NAME]);
		sfptpd_strncpy(link->bus_addr, bus_addr, sizeof link->bus_addr);
	}
#endif

	/* Any indicator of a link's subordinate status sets slave flag. */
	if (link->if_flags & IFF_SLAVE ||
	    link->bond.if_master > 0)
		link->is_slave = true;

	/* Expand link table if full */
	if (link->event != SFPTPD_LINK_DOWN &&
	    db->table.count + 1 >= db->capacity) {
		size_t new_capacity;

		if (db->capacity == 0)
			new_capacity = INITIAL_LINK_TABLE_SIZE;
		else
			new_capacity = db->capacity << 1;

		DBG_L5("link: expanding link table %d from %d to %d rows\n",
		       db->table.version, db->capacity, new_capacity);

		db->capacity = new_capacity;
		db->table.rows = realloc(db->table.rows,
					 db->capacity * sizeof *db->table.rows);
		if (db->table.rows == NULL) {
			CRITICAL("link: expanding link table, %s\n",
				 strerror(errno));
			return errno;
		}
	}

	/* Remove deleted interfaces from the table and write in the
	 * new link data. While doing so, retain the old version of data
	 * obtained via GEnetlink rather than RTnetlink, ie. teaming,
	 * and ethtool info. */
	for (row = 0; row < db->table.count; row++) {
		if (db->table.rows[row].if_index == link->if_index) {
			struct sfptpd_link *old = db->table.rows + row;
			if (link->event == SFPTPD_LINK_DOWN) {
				memmove(old, old + 1,
					sizeof data * (db->table.count - row - 1));
				db->table.count--;
			} else {
				/* If the updated link is a team then inherit
				 * the previous settings so that we don't lose
				 * team characteristics while refetching them */
				if (link->type == SFPTPD_LINK_TEAM)
					link->bond = old->bond;

				/* Also keep fixed ethtool info */
				link->ts_info_state = old->ts_info_state;
				link->ts_info = old->ts_info;

				link->drv_stats_ids_state = old->drv_stats_ids_state;
				memcpy(&link->drv_stats, &old->drv_stats, sizeof link->drv_stats);

				/* Now write the new link data into the table. */
				*old = *link;
			}
			return 0;
		}
	}

	assert(link->event != SFPTPD_LINK_DOWN);
	assert(row < db->capacity);

	db->table.rows[row] = *link;
	db->table.count++;

	/* If a team interface is in a dump then we need to request team
           details explicitly. */
	if (link->type == SFPTPD_LINK_TEAM)
		if (!netlink_send_team_query(conn->state, link))
			conn->state->need_rescan_teams = true;

#ifdef HAVE_ETHTOOL_NETLINK
	if (link->ts_info_state == QRY_NOT_REQUESTED)
		if (!netlink_send_ethtool_query(conn->state, link))
			conn->state->need_rescan_ethtool = true;
#endif

	return 0;
}

static void netlink_rescan_teams(struct sfptpd_nl_state *state)
{
	int row;
	struct link_db *db = state->db_hist + state->db_hist_next;

	DBG_L3("netlink: issuing deferred scan for teams\n");

	for (row = 0; row < db->table.count; row++) {
		struct sfptpd_link *link = db->table.rows + row;

		if (link->type == SFPTPD_LINK_TEAM) {
			netlink_send_team_query(state, link);
		}
	}

	state->need_rescan_teams = false;
}

#ifdef HAVE_ETHTOOL_NETLINK
static void netlink_rescan_ethtool(struct sfptpd_nl_state *state)
{
	int row;
	struct link_db *db = state->db_hist + state->db_hist_next;

	DBG_L3("netlink: issuing deferred scan for ethtool\n");

	for (row = 0; row < db->table.count; row++) {
		struct sfptpd_link *link = db->table.rows + row;

		if (link->ts_info_state == QRY_NOT_REQUESTED) {
			netlink_send_ethtool_query(state, link);
		}
	}

	state->need_rescan_ethtool = false;
}
#endif

MNL_VALIDATE_CB(ctrl_attr, CTRL_ATTR_MAX, EXPECTED(
		A(CTRL_ATTR_FAMILY_NAME,	MNL_TYPE_STRING),
		A(CTRL_ATTR_FAMILY_ID,		MNL_TYPE_U16),
		A(CTRL_ATTR_MCAST_GROUPS,	MNL_TYPE_NESTED)))

MNL_VALIDATE_CB(ctrl_mcast_grp1, 2, EXPECTED(
		A(1,				MNL_TYPE_NESTED)))

MNL_VALIDATE_CB(ctrl_mcast_grp2, CTRL_ATTR_MAX, EXPECTED(
		A(CTRL_ATTR_MCAST_GRP_ID,	MNL_TYPE_U32)))

static int netlink_handle_genl_ctrl(struct nl_conn_state *conn,
				    struct nl_conn_state *team_conn,
				    const struct nlmsghdr *nh)
{
	struct genlmsghdr *genl;
	struct nlattr *attr[CTRL_ATTR_MAX + 1] = { 0 };
	struct nlattr *mcastgrp = NULL;
	struct nlattr *nested[CTRL_ATTR_MCAST_GRP_MAX + 1] = { 0 };
	enum sfptpd_link_event event;
	int i;
	int group = -1;
	int family = -1;
	int group_id = 0;

	assert(conn);
	assert(nh);
	assert(nh->nlmsg_type == GENL_ID_CTRL);

	genl = mnl_nlmsg_get_payload(nh);

	if (genl->cmd == CTRL_CMD_DELFAMILY || genl->cmd == CTRL_CMD_DELMCAST_GRP) {
		event = SFPTPD_LINK_DOWN;
	} else if (genl->cmd == CTRL_CMD_NEWFAMILY || genl->cmd == CTRL_CMD_NEWMCAST_GRP) {
		event = SFPTPD_LINK_UP;
	} else {
		return 0;
	}

	mnl_attr_parse(nh, sizeof(*genl), MNL_VALIDATE(ctrl_attr), attr);

	if (attr[CTRL_ATTR_FAMILY_NAME]) {
		for (i = 0; i < GRP_MAX; i++) {
			if (strcmp(nl_ge_groups[i].name, mnl_attr_get_str(attr[CTRL_ATTR_FAMILY_NAME])) == 0) {
				assert(group == -1 || group == i);
				group = i;
				break;
			}
		}
	}

	if (attr[CTRL_ATTR_FAMILY_ID]) {
		family = mnl_attr_get_u16(attr[CTRL_ATTR_FAMILY_ID]);
		if (family == GENL_ID_CTRL) {
			assert(group <= GRP_CTRL);
			group = GRP_CTRL;
		}
	}

	if (attr[CTRL_ATTR_MCAST_GROUPS]) {
		mnl_attr_parse_nested(attr[CTRL_ATTR_MCAST_GROUPS], MNL_VALIDATE(ctrl_mcast_grp1), &mcastgrp);
		if (mcastgrp) {
			mnl_attr_parse_nested(mcastgrp, MNL_VALIDATE(ctrl_mcast_grp2), nested);
			if (nested[CTRL_ATTR_MCAST_GRP_ID]) {
				group_id = mnl_attr_get_u32(nested[CTRL_ATTR_MCAST_GRP_ID]);
			}
		}
	}

	if (event != SFPTPD_LINK_DOWN && group != -1) {
		struct nl_ge_group *grp = nl_ge_groups + group;
		if (group_id != 0)
			grp->group_id = group_id;
		if (family != -1)
			grp->family = family;

		if (grp->group_id > 0 && grp->family >= 0) {
			DBG_L1("netlink: %ssubscribing to %s genetlink events\n",
			       grp->subscribe ? "" : "not ", grp->name);
			if (setsockopt(team_conn->fd, SOL_NETLINK, NETLINK_ADD_MEMBERSHIP,
				       &grp->group_id, sizeof grp->group_id) != 0) {
				ERROR("netlink: subscribing to %s events, %s\n",
				      grp->name, strerror(errno));
			}
		}
	}

	return 0;
}

MNL_VALIDATE_CB(team_attr, TEAM_ATTR_MAX, EXPECTED(
		A(TEAM_ATTR_TEAM_IFINDEX,	MNL_TYPE_U32),
		A(TEAM_ATTR_LIST_PORT,		MNL_TYPE_NESTED)))

MNL_VALIDATE_CB(team_attr_port, TEAM_ATTR_PORT_MAX, EXPECTED(
		A(TEAM_ATTR_PORT_IFINDEX,	MNL_TYPE_U32),
		A(TEAM_ATTR_PORT_CHANGED,	MNL_TYPE_FLAG),
		A(TEAM_ATTR_PORT_LINKUP,	MNL_TYPE_FLAG),
		A(TEAM_ATTR_PORT_REMOVED,	MNL_TYPE_FLAG)))

MNL_VALIDATE_CB(team_attr_option, TEAM_ATTR_OPTION_MAX, EXPECTED(
		A(TEAM_ATTR_OPTION_NAME,	MNL_TYPE_STRING),
		A(TEAM_ATTR_OPTION_PORT_IFINDEX,MNL_TYPE_U32),
		A(TEAM_ATTR_OPTION_TYPE,	MNL_TYPE_U8),
		/* Allow the following options to be of any type:
		  TEAM_ATTR_OPTION_DATA
		  TEAM_ATTR_OPTION_CHANGED
		  TEAM_ATTR_OPTION_REMOVED
		*/))

static void team_opt_apply_mode(struct link_db *db, void *value,
				int team_ifindex, int port_ifindex,
				enum sfptpd_link_event event)
{
	int row;

	/* Find teaming interface */
	for (row = 0; row < db->table.count && db->table.rows[row].if_index != team_ifindex; row++);

	if (row == db->table.count) {
		ERROR("could not find link %d applying team mode\n", team_ifindex);
	} else {
		struct sfptpd_link *link = db->table.rows + row;
		if (db->table.rows[row].if_index == team_ifindex) {
			if(strcmp((char *) value, "activebackup") == 0)
				link->bond.bond_mode = SFPTPD_BOND_MODE_ACTIVE_BACKUP;
			else if(strcmp((char *) value, "loadbalance") == 0)
				link->bond.bond_mode = SFPTPD_BOND_MODE_LACP;
			else
				link->bond.bond_mode = SFPTPD_BOND_MODE_UNSUPPORTED;
		}
	}
}

static void team_opt_apply_activeport(struct link_db *db, void *value,
				      int team_ifindex, int port_ifindex,
				      enum sfptpd_link_event event)
{
	int row;

	for (row = 0; row < db->table.count; row++) {
		struct sfptpd_link *link = db->table.rows + row;

		if (db->table.rows[row].if_index == team_ifindex) {
			if (event != SFPTPD_LINK_DOWN) {
				link->bond.bond_mode = SFPTPD_BOND_MODE_ACTIVE_BACKUP;
				link->bond.active_slave = *((uint32_t *) value);
			}
			break;
		}
	}
}

/* Interesting teaming options */
struct {
	char* name;
	void (*apply)(struct link_db *db, void *value,
		      int team_ifindex, int port_ifindex,
		      enum sfptpd_link_event event);
} team_options[] = {
	{"mode", team_opt_apply_mode},
	{"activeport", team_opt_apply_activeport},
};
#define CP_TEAM_OPTION_MAX (sizeof(team_options) / sizeof(team_options[0]))

static int netlink_handle_genl_team(struct nl_conn_state *conn,
				    const struct nlmsghdr *nh)
{
	struct genlmsghdr *genl;
	struct nlattr *attr[TEAM_ATTR_MAX + 1] = { 0 };
	struct nlattr *port, *option;
	struct nlattr *nested[TEAM_ATTR_PORT_MAX + 1] = { 0 };
	struct nlattr *options[TEAM_ATTR_OPTION_MAX + 1] = { 0 };
	int team_ifindex = -1;
	int port_ifindex = -1;
	int opt = CP_TEAM_OPTION_MAX;
	enum sfptpd_link_event event = SFPTPD_LINK_NONE;

	assert(conn);
	assert(nh);

	genl = mnl_nlmsg_get_payload(nh);

	switch (genl->cmd) {
	case TEAM_CMD_PORT_LIST_GET:
		mnl_attr_parse(nh, sizeof *genl, MNL_VALIDATE(team_attr), attr);

		if (attr[TEAM_ATTR_TEAM_IFINDEX]) {
			team_ifindex = mnl_attr_get_u32(attr[TEAM_ATTR_TEAM_IFINDEX]);
		}

		if (attr[TEAM_ATTR_LIST_PORT]) {
			mnl_attr_for_each_nested(port, attr[TEAM_ATTR_LIST_PORT]) {
				mnl_attr_parse_nested(port, MNL_VALIDATE(team_attr_port), nested);

				if (nested[TEAM_ATTR_PORT_IFINDEX])
					port_ifindex = mnl_attr_get_u32(nested[TEAM_ATTR_PORT_IFINDEX]);

				if (nested[TEAM_ATTR_PORT_REMOVED])
					event = SFPTPD_LINK_DOWN;
				else if (nested[TEAM_ATTR_PORT_LINKUP])
					event = SFPTPD_LINK_UP;
				else if (nested[TEAM_ATTR_PORT_CHANGED])
					event = SFPTPD_LINK_CHANGE;
				else
					event = SFPTPD_LINK_NONE;
			}
		}

		break;
	case TEAM_CMD_OPTIONS_GET:
		mnl_attr_parse(nh, sizeof *genl, MNL_VALIDATE(team_attr), attr);

		if (attr[TEAM_ATTR_TEAM_IFINDEX]) {
			team_ifindex = mnl_attr_get_u32(attr[TEAM_ATTR_TEAM_IFINDEX]);
		}

		if (attr[TEAM_ATTR_LIST_OPTION]) {
			assert(team_ifindex > 0);
			mnl_attr_for_each_nested(option, attr[TEAM_ATTR_LIST_OPTION]) {
				void *data = NULL;
<<<<<<< HEAD
				mnl_attr_parse_nested(option, MNL_VALIDATE(team_attr_option), nested);
=======
				mnl_attr_parse_nested(option, team_opt_cb, options);
>>>>>>> 5e971ae9

				if (options[TEAM_ATTR_OPTION_NAME]) {
					for (opt = 0; opt < CP_TEAM_OPTION_MAX &&
					     strcmp(mnl_attr_get_str(options[TEAM_ATTR_OPTION_NAME]),
						    team_options[opt].name); opt++);
				}

				if (options[TEAM_ATTR_OPTION_DATA])
					data = mnl_attr_get_payload(options[TEAM_ATTR_OPTION_DATA]);

				if (options[TEAM_ATTR_OPTION_PORT_IFINDEX]) {
					port_ifindex = mnl_attr_get_u32(options[TEAM_ATTR_OPTION_PORT_IFINDEX]);
				}

				if (options[TEAM_ATTR_OPTION_REMOVED])
					event = SFPTPD_LINK_DOWN;
				else if (options[TEAM_ATTR_OPTION_CHANGED])
					event = SFPTPD_LINK_CHANGE;

				if (opt != CP_TEAM_OPTION_MAX) {
					if (data) {
						team_options[opt].apply(conn->state->db_hist + conn->state->db_hist_next,
									data,
									team_ifindex,
								        port_ifindex,
									event);
					} else {
						ERROR("netlink: team option %d applied without value\n", opt);
					}
				}
			}
		}
		break;
	default:
		WARNING("unexpected team command %d\n", genl->cmd);
	}

	return 0;
}

#ifdef HAVE_ETHTOOL_NETLINK
MNL_VALIDATE_CB(ethtool_tsinfo, ETHTOOL_A_TSINFO_MAX, EXPECTED(
		A(ETHTOOL_A_TSINFO_PHC_INDEX,	MNL_TYPE_U32),
		A(ETHTOOL_A_TSINFO_TIMESTAMPING,MNL_TYPE_NESTED),
		A(ETHTOOL_A_TSINFO_TX_TYPES,	MNL_TYPE_NESTED),
		A(ETHTOOL_A_TSINFO_RX_FILTERS,	MNL_TYPE_NESTED)))

MNL_VALIDATE_CB(ethtool_strset, ETHTOOL_A_STRSET_MAX, EXPECTED(
		A(ETHTOOL_A_STRSET_STRINGSETS,	MNL_TYPE_NESTED)))

MNL_VALIDATE_CB(ethtool_stringset, ETHTOOL_A_STRINGSET_MAX, EXPECTED(
		A(ETHTOOL_A_STRINGSET_ID,	MNL_TYPE_U32),
		A(ETHTOOL_A_STRINGSET_COUNT,	MNL_TYPE_U32)))

MNL_VALIDATE_CB(ethtool_string, ETHTOOL_A_STRING_MAX, EXPECTED(
		A(ETHTOOL_A_STRING_INDEX,	MNL_TYPE_U32),
		A(ETHTOOL_A_STRING_VALUE,	MNL_TYPE_STRING)))

MNL_VALIDATE_CB(ethtool_header, ETHTOOL_A_HEADER_MAX, EXPECTED(
		A(ETHTOOL_A_HEADER_DEV_INDEX,	MNL_TYPE_U32)))

MNL_VALIDATE_CB(ethtool_bitset, ETHTOOL_A_BITSET_MAX, EXPECTED(
		A(ETHTOOL_A_BITSET_SIZE,	MNL_TYPE_U32),
		A(ETHTOOL_A_BITSET_VALUE,	MNL_TYPE_BINARY)))

static int attr_get_bitset32(struct nlattr *bitset, uint32_t *output)
{
	struct nlattr *nest[ETHTOOL_A_TSINFO_MAX + 1] = {};
	uint32_t size = 0;

	assert(bitset);
	assert(output);

	mnl_attr_parse_nested(bitset, MNL_VALIDATE(ethtool_bitset), nest);
	if (nest[ETHTOOL_A_BITSET_SIZE]) {
		size = mnl_attr_get_u32(nest[ETHTOOL_A_BITSET_SIZE]);
	}
	if (nest[ETHTOOL_A_BITSET_VALUE]) {
		uint32_t len = mnl_attr_get_payload_len(nest[ETHTOOL_A_BITSET_VALUE]);
		if (len * 8 < ((size + 31) & ~0x1f))
			return E2BIG;
		if (size > 0) {
			void *data = mnl_attr_get_payload(nest[ETHTOOL_A_BITSET_VALUE]);
			*output = *((uint32_t *) data);
			return 0;
		}
	}

	return ENOENT;
}

static int netlink_handle_genl_ethtool(struct nl_conn_state *conn,
				       const struct nlmsghdr *nh)
{
	struct genlmsghdr *genl;
	struct nlattr *attr[ETHTOOL_A_TSINFO_MAX + 1] = {};
	struct nlattr *hdr[ETHTOOL_A_HEADER_MAX + 1] = {};
	uint32_t if_index = 0;
	int row;
	struct link_db *db = conn->state->db_hist + conn->state->db_hist_next;
	struct sfptpd_link *link;
	int rc;
	const char **stats_keys = conn->state->stats_keys;
	int num_stats_keys = conn->state->num_stats_keys;

	assert(conn);
	assert(nh);
	assert(sizeof attr > (ETHTOOL_A_HEADER_MAX + 1) * sizeof *attr);
	assert(sizeof attr > (ETHTOOL_A_STRSET_MAX + 1) * sizeof *attr);

	genl = mnl_nlmsg_get_payload(nh);

	/* Parse responses */
	switch (genl->cmd) {
	case ETHTOOL_MSG_STRSET_GET_REPLY:
		mnl_attr_parse(nh, sizeof *genl, MNL_VALIDATE(ethtool_strset), attr);
		break;
	case ETHTOOL_MSG_TSINFO_GET_REPLY:
		mnl_attr_parse(nh, sizeof *genl, MNL_VALIDATE(ethtool_tsinfo), attr);
		break;
	default:
		WARNING("unexpected ethtool command %d\n", genl->cmd);
	}

	/* Parse standard header for all command responses */
	if (attr[ETHTOOL_A_TSINFO_HEADER]) {
		mnl_attr_parse_nested(attr[ETHTOOL_A_TSINFO_HEADER],
				      MNL_VALIDATE(ethtool_header), hdr);
		if (hdr[ETHTOOL_A_HEADER_DEV_INDEX]) {
			if_index = mnl_attr_get_u32(hdr[ETHTOOL_A_HEADER_DEV_INDEX]);
		}
	}

	/* Find link record */
	for (row = 0; row < db->table.count && db->table.rows[row].if_index != if_index; row++);
	if (row == db->table.count) {
		ERROR("could not find link %d: ignoring ethtool response\n", if_index);
		return ENOENT;
	} else {
		link = db->table.rows + row;
	}

	/* Then perform command-specific interpretation */
	switch (genl->cmd) {
	case ETHTOOL_MSG_TSINFO_GET_REPLY:
		link->ts_info.phc_index = -1;
		if (attr[ETHTOOL_A_TSINFO_PHC_INDEX]) {
			link->ts_info.phc_index = mnl_attr_get_u32(attr[ETHTOOL_A_TSINFO_PHC_INDEX]);
		}
		if (attr[ETHTOOL_A_TSINFO_TIMESTAMPING]) {
			rc = attr_get_bitset32(attr[ETHTOOL_A_TSINFO_TIMESTAMPING],
					       &link->ts_info.so_timestamping);
			if (rc != 0)
				return rc;
		}
		if (attr[ETHTOOL_A_TSINFO_TX_TYPES]) {
			rc = attr_get_bitset32(attr[ETHTOOL_A_TSINFO_TX_TYPES],
					       &link->ts_info.tx_types);
			if (rc != 0)
				return rc;
		}
		if (attr[ETHTOOL_A_TSINFO_RX_FILTERS]) {
			rc = attr_get_bitset32(attr[ETHTOOL_A_TSINFO_RX_FILTERS],
					       &link->ts_info.rx_filters);
			if (rc != 0)
				return rc;
		}
		link->ts_info_state = QRY_POPULATED;
		break;
	case ETHTOOL_MSG_STRSET_GET_REPLY:
		if (stats_keys && attr[ETHTOOL_A_STRSET_STRINGSETS]) {
			struct nlattr *set;
			mnl_attr_for_each_nested(set, attr[ETHTOOL_A_STRSET_STRINGSETS]) {
				struct nlattr *nested[ETHTOOL_A_STRINGSET_MAX + 1] = {};
				mnl_attr_parse_nested(set, MNL_VALIDATE(ethtool_stringset), nested);
				if (nested[ETHTOOL_A_STRINGSET_ID] &&
				    nested[ETHTOOL_A_STRINGSET_COUNT] &&
				    mnl_attr_get_u32(nested[ETHTOOL_A_STRINGSET_ID]) == ETH_SS_STATS &&
				    nested[ETHTOOL_A_STRINGSET_STRINGS]) {
					struct nlattr *string;
					int count = mnl_attr_get_u32(nested[ETHTOOL_A_STRINGSET_COUNT]);
					link->drv_stats.all_count = count;
					memset(link->drv_stats.requested_ids, -1,
					       sizeof link->drv_stats.requested_ids);
					mnl_attr_for_each_nested(string,
								 nested[ETHTOOL_A_STRINGSET_STRINGS]) {
						struct nlattr *tuple[ETHTOOL_A_STRING_MAX + 1];
						mnl_attr_parse_nested(string,
								      MNL_VALIDATE(ethtool_string),
								      tuple);
						if (tuple[ETHTOOL_A_STRING_INDEX] &&
						    tuple[ETHTOOL_A_STRING_VALUE]) {
							const char *key;
							int i, value;
							key = mnl_attr_get_str(tuple[ETHTOOL_A_STRING_VALUE]);
							for (i = 0; i < num_stats_keys &&
								    strcmp(key, stats_keys[i])
								  ; i++);
							if (i != num_stats_keys) {
								value = mnl_attr_get_u32(tuple[ETHTOOL_A_STRING_INDEX]);
								link->drv_stats.requested_ids[i] = value;
							}
						}
					}
					link->drv_stats_ids_state = QRY_POPULATED;
				}
			}
		}
	}

	return 0;
}
#endif

static int netlink_rt_cb(const struct nlmsghdr *nh, void *context)
{
	struct nl_conn_state *conn = (struct nl_conn_state *) context;
	int rc = 0;

	assert(conn);

	switch (nh->nlmsg_type) {
	case RTM_NEWLINK:
	case RTM_DELLINK:
		rc = netlink_handle_link(conn, nh);
		break;
	default:
		ERROR("netlink (rt): unexpected message type %d\n",
			 nh->nlmsg_type);
	}

	if (rc != 0) {
		ERROR("netlink (rt): error handling events, %s\n", strerror(rc));
	}

	return MNL_CB_OK;
}

static int netlink_ge1_cb(const struct nlmsghdr *nh, void *context)
{
	struct nl_conn_state *conn = (struct nl_conn_state *) context;
	int rc = 0;

	assert(conn);

	switch (nh->nlmsg_type) {
	case GENL_ID_CTRL:
		rc = netlink_handle_genl_ctrl(conn,
					      conn + 1,
					      nh);
		break;
	default:
		ERROR("netlink (ge1): unexpected message type %d\n",
			 nh->nlmsg_type);
	}

	if (rc != 0) {
		ERROR("netlink (ge1): error handling events, %s\n", strerror(rc));
	}

	return MNL_CB_OK;
}

static int netlink_ge2_cb(const struct nlmsghdr *nh, void *context)
{
	struct nl_conn_state *conn = (struct nl_conn_state *) context;
	int rc = 0;
	int grp;

	assert(conn);

	for (grp = 0; grp < GRP_MAX && nl_ge_groups[grp].family != nh->nlmsg_type; grp++);

	if (grp != GRP_MAX && nl_ge_groups[grp].msg_handler != NULL) {
		rc = nl_ge_groups[grp].msg_handler(conn, nh);
	} else {
		ERROR("netlink (ge2): unexpected message type %d\n",
		      nh->nlmsg_type);
	}

	if (rc != 0) {
		ERROR("netlink (ge2): error handling events, %s\n", strerror(rc));
	}

	return MNL_CB_OK;
}

static struct nlmsghdr *netlink_create_interface_query(struct nl_conn_state *conn,
						       char *buf, size_t space)
{
	struct nlmsghdr *nh;
	struct ifinfomsg *ifinfomsg;

	assert(buf != NULL);

	nh = mnl_nlmsg_put_header(buf);
	nh->nlmsg_seq = ++conn->seq;
	nh->nlmsg_type = RTM_GETLINK;
	nh->nlmsg_flags = NLM_F_REQUEST | NLM_F_DUMP;

	ifinfomsg = mnl_nlmsg_put_extra_header(nh, sizeof *ifinfomsg);
	ifinfomsg->ifi_family = AF_UNSPEC;

	return nh;
}

static struct nlmsghdr *netlink_create_team_ctrl_query(struct nl_conn_state *conn,
						  char *buf, size_t space)
{
	struct nlmsghdr *nh;
	struct genlmsghdr *genlmsghdr;

	assert(buf != NULL);

	nh = mnl_nlmsg_put_header(buf);
	nh->nlmsg_seq = ++conn->seq;
	nh->nlmsg_type = GENL_ID_CTRL;
	nh->nlmsg_flags = NLM_F_REQUEST | NLM_F_DUMP;

	genlmsghdr = mnl_nlmsg_put_extra_header(nh, sizeof *genlmsghdr);
	genlmsghdr->cmd = CTRL_CMD_GETFAMILY;

	return nh;
}

static struct nlmsghdr *netlink_create_team_query(struct nl_conn_state *conn,
						  char *buf, size_t space,
						  int team_ifindex)
{
	struct nlmsghdr *nh;
	struct genlmsghdr *genlmsghdr;

	assert(buf != NULL);

	nh = mnl_nlmsg_put_header(buf);
	nh->nlmsg_seq = conn->seq = 0;
	nh->nlmsg_type = nl_ge_groups[GRP_TEAM].family;
	nh->nlmsg_flags = NLM_F_REQUEST | NLM_F_ROOT;

	genlmsghdr = mnl_nlmsg_put_extra_header(nh, sizeof *genlmsghdr);
	genlmsghdr->cmd = TEAM_CMD_OPTIONS_GET;

	mnl_attr_put_u32_check(nh, space, TEAM_ATTR_TEAM_IFINDEX, team_ifindex);

	return nh;
}

#ifdef HAVE_ETHTOOL_NETLINK
static struct nlmsghdr *netlink_create_ethtool_simple_get_query(struct nl_conn_state *conn,
								char *buf, size_t space,
								int ifindex,
								uint32_t cmd,
								uint32_t hdr_id)
{
	struct nlmsghdr *nh;
	struct genlmsghdr *genlmsghdr;
	struct nlattr *ethtool_hdr;

	assert(buf != NULL);

	nh = mnl_nlmsg_put_header(buf);
	nh->nlmsg_seq = conn->seq;
	nh->nlmsg_type = nl_ge_groups[GRP_ETHTOOL].family;
	nh->nlmsg_flags = NLM_F_REQUEST;

	genlmsghdr = mnl_nlmsg_put_extra_header(nh, sizeof *genlmsghdr);
	genlmsghdr->cmd = cmd;

	ethtool_hdr = mnl_attr_nest_start_check(nh, space, hdr_id);
	mnl_attr_put_u32_check(nh, space, ETHTOOL_A_HEADER_DEV_INDEX, ifindex);
	mnl_attr_put_u32_check(nh, space, ETHTOOL_A_HEADER_FLAGS, ETHTOOL_FLAG_COMPACT_BITSETS);
	mnl_attr_nest_end(nh, ethtool_hdr);

	return nh;
}
static struct nlmsghdr *create_ethtool_tsinfo_query(struct nl_conn_state *conn,
						    char *buf, size_t space,
						    int ifindex)
{
	return netlink_create_ethtool_simple_get_query(conn, buf, space, ifindex,
						       ETHTOOL_MSG_TSINFO_GET,
						       ETHTOOL_A_TSINFO_HEADER);
}

static struct nlmsghdr *create_ethtool_string_query(struct nl_conn_state *conn,
						    char *buf, size_t space,
						    int ifindex)
{
	struct nlmsghdr *nh = netlink_create_ethtool_simple_get_query(conn, buf, space, ifindex,
								      ETHTOOL_MSG_STRSET_GET,
								      ETHTOOL_A_STRSET_HEADER);
	struct nlattr *params, *set;

	assert(nh);

	params = mnl_attr_nest_start_check(nh, space, ETHTOOL_A_STRSET_STRINGSETS);
	set = mnl_attr_nest_start_check(nh, space, ETHTOOL_A_STRINGSETS_STRINGSET);
	mnl_attr_put_u32_check(nh, space, ETHTOOL_A_STRINGSET_ID, ETH_SS_STATS);
	mnl_attr_nest_end(nh, set);
	mnl_attr_nest_end(nh, params);

	return nh;
}
#endif

static int netlink_open_conn(struct nl_conn_state *conn,
			     const char *name,
			     int bus, unsigned int groups)
{
	int rc;
	int flags;

	assert(conn);
	assert(name);

	conn->name = name;
	conn->mnl = mnl_socket_open(bus);
	if (conn->mnl == NULL) {
		ERROR("netlink: %s: could not open mnl socket, %s\n",
		      conn->name, strerror(errno));
		return errno;
	}

	rc = mnl_socket_bind(conn->mnl, groups, MNL_SOCKET_AUTOPID);
	if (rc < 0) {
		ERROR("netlink: %s: could not bind mnl socket, %s\n",
		      conn->name, strerror(errno));
		goto fail;
	}

	conn->fd = mnl_socket_get_fd(conn->mnl);
	assert(conn->fd != -1);

	flags = fcntl(conn->fd, F_GETFL);
	rc = fcntl(conn->fd, F_SETFL, flags | O_NONBLOCK);
	if (rc >= 0)
		return 0;

	ERROR("netlink: %s: setting socket to non-blocking, %s\n",
	      conn->name, strerror(errno));

fail:
	mnl_socket_close(conn->mnl);

	return rc;
}

static int netlink_service_fds(struct sfptpd_nl_state *state)
{
	unsigned int portid;
	int rc = 0;
	int i;
	bool serviced = false;

	for (i = 0; i < NL_CONN_MAX; i++) {
		struct nl_conn_state *conn = state->conn + i;

		portid = mnl_socket_get_portid(conn->mnl);

		do {
			rc = mnl_socket_recvfrom(conn->mnl, state->buf, state->buf_sz);
			if (rc < 0 && (errno == EAGAIN || errno == EINTR)) {
				rc = 0;
				break;
			} else if (rc < 0) {
				ERROR("netlink: %s: error receiving netlink packet\n",
				      conn->name);
				return -errno;
			} else if (rc > 0)
				serviced = true;

			DBG_L5("netlink: %s: handling netlink packet\n",
			       conn->name);

			rc = mnl_cb_run(state->buf, rc, conn->seq, portid,
					conn->cb, conn);

		} while (rc >= MNL_CB_STOP);

		if (rc <= MNL_CB_ERROR) {
			ERROR("netlink: %s: processing netlink packets\n",
			      conn->name);
			return -errno;
		}
	}

	return serviced ? 1 : 0;
}

static struct link_db *netlink_find_version(struct sfptpd_nl_state *state,
					    int version)
{
	struct link_db *db;
	int idx;
	int i;

	/* Search from newest to oldest */
	for (i = 0; i < state->db_hist_count; i++) {
		idx = (state->db_hist_next + MAX_LINK_DB_VERSIONS - 1 - i) % MAX_LINK_DB_VERSIONS;
		db = &state->db_hist[idx];
		if (db->table.version == version)
			return db;
	}
	return NULL;
}


/****************************************************************************
 * Public Functions
 ****************************************************************************/

struct sfptpd_nl_state *sfptpd_netlink_init(void)
{
	int rc;

	struct sfptpd_nl_state *state = calloc(1, sizeof *state);
	if (state == NULL) {
		ERROR("netlink: could not allocate handler state, %s\n",
		      strerror(errno));
		goto fail0;
	}

	state->db_ver_next = 1;
	state->db_hist_count = 1;
	state->db_hist[0].table.version = state->db_ver_next++;

	state->buf_sz = MNL_SOCKET_BUFFER_SIZE;
	if (state->buf_sz < NETLINK_PACKET_BUFFER_SIZE)
		state->buf_sz = NETLINK_PACKET_BUFFER_SIZE;
	state->buf = malloc(state->buf_sz);
	if (state->buf == NULL) {
		ERROR("netlink: could not allocate buffer, %s\n",
		      strerror(errno));
		goto fail1;
	};

	rc = netlink_open_conn(state->conn + NL_CONN_RT,
			       "rtnetlink", NETLINK_ROUTE, RTMGRP_LINK);
	if (rc < 0) goto fail2;
	state->conn[NL_CONN_RT].cb = netlink_rt_cb;
	state->conn[NL_CONN_RT].state = state;

	struct nlmsghdr *hdr;

	rc = netlink_open_conn(state->conn + NL_CONN_TEAM_DUMP,
			       "genetlink1", NETLINK_GENERIC, 0);
	if (rc < 0) goto fail3;
	state->conn[NL_CONN_TEAM_DUMP].cb = netlink_ge1_cb;
	state->conn[NL_CONN_TEAM_DUMP].state = state;

	rc = netlink_open_conn(state->conn + NL_CONN_GE,
			       "genetlink2", NETLINK_GENERIC, 0);
	if (rc < 0) goto fail4;
	state->conn[NL_CONN_GE].cb = netlink_ge2_cb;
	state->conn[NL_CONN_GE].state = state;

	hdr = netlink_create_team_ctrl_query(state->conn + NL_CONN_TEAM_DUMP,
					state->buf,
					state->buf_sz);

	rc = mnl_socket_sendto(state->conn[NL_CONN_TEAM_DUMP].mnl, hdr, hdr->nlmsg_len);
	if (rc < 0) {
		ERROR("netlink: sending team control query, %s\n", strerror(errno));
		goto fail5;
	}

	return state;

fail5:
	mnl_socket_close(state->conn[NL_CONN_GE].mnl);
fail4:
	mnl_socket_close(state->conn[NL_CONN_TEAM_DUMP].mnl);
fail3:
	mnl_socket_close(state->conn[NL_CONN_RT].mnl);
fail2:
	free(state->buf);
fail1:
	free(state);
fail0:
	return NULL;
}

int sfptpd_netlink_get_fd(struct sfptpd_nl_state *state,
			  int *get_fd_state)
{
	int fd;
	int i;

	assert(get_fd_state);
	i = *get_fd_state;

	assert(i <= NL_CONN_MAX);
	if (i == NL_CONN_MAX) {
		return -1;
	} else {
		fd = state->conn[i].fd;
		*get_fd_state = i + 1;
		return fd;
	}
}

int sfptpd_netlink_service_fds(struct sfptpd_nl_state *state,
			       int *fds, int num_fds,
			       int consumers,
			       bool coalescing)
{
	bool any_data = false;
	int serviced;
	int rc;
	struct link_db *next;
	struct link_db *cur;
	struct link_db *prev;
	int row;
	int old_row;
	int i;
	bool change = false;

	DBG_L5("netlink: servicing fds\n");

	next = state->db_hist + (state->db_hist_next + 1) % MAX_LINK_DB_VERSIONS;
	cur = state->db_hist + state->db_hist_next;
	prev = state->db_hist + (state->db_hist_next + MAX_LINK_DB_VERSIONS - 1) % MAX_LINK_DB_VERSIONS;

	/* If the next table in ring buffer has non-zero ref count, refuse to service fds
	   until it is freed by consumers. Also log that this has happened. */
	if (next->refcnt != 0) {
		WARNING("netlink: non-zero refcount for next link table: postponing servicing\n");
		state->need_service = true;
		return -EAGAIN;
	}
	cur->refcnt = consumers;

	do {
		if (state->need_rescan_teams && nl_ge_groups[GRP_TEAM].family > 0)
			netlink_rescan_teams(state);

#ifdef HAVE_ETHTOOL_NETLINK
		if (state->need_rescan_ethtool && nl_ge_groups[GRP_ETHTOOL].family > 0)
			netlink_rescan_ethtool(state);
#endif

		serviced = netlink_service_fds(state);
		if (serviced > 0)
			any_data = true;
	} while (serviced > 0
		 || (serviced == 0
		     && state->need_rescan_teams && nl_ge_groups[GRP_TEAM].family > 0
#ifdef HAVE_ETHTOOL_NETLINK
		     && state->need_rescan_ethtool && nl_ge_groups[GRP_ETHTOOL].family > 0
#endif
		 )
		);


	if (any_data) {
		DBG_L4("new link table (ver %d):\n", cur->table.version);
		for (row = 0; row < cur->table.count; row++) {
			print_link(cur->table.rows + row);
		}
	}
	rc = (serviced >= 0 ? 0 : -serviced);
	if (rc != 0) {
		ERROR("link: servicing fds: %s\n", strerror(rc));
		return -rc;
	}

	if (coalescing) {
		DBG_L4("leaving new link table (ver %d) as wip while coalescing\n", cur->table.version);
		return 0;
	}

	/* Rotate history and compare state */
	DBG_L4("comparing ver %d -> %d\n", prev->table.version, cur->table.version);

	/* Handle changes and additions */
	for (row = 0; row < cur->table.count; row++) {
		enum sfptpd_link_event event = SFPTPD_LINK_NONE;

		/* Look for this link in the old table */
		for (old_row = 0; old_row < prev->table.count &&
				  cur->table.rows[row].if_index != prev->table.rows[old_row].if_index;
		     old_row++);

		if (old_row == prev->table.count) {
			event = SFPTPD_LINK_UP;
			DBG_L3("added new if_index %d %s\n", cur->table.rows[row].if_index, cur->table.rows[row].if_name);
		} else {
			struct sfptpd_link *a = prev->table.rows + old_row;
			struct sfptpd_link *b = cur-> table.rows + row;

			/* Stash a link to the old link for internal use. Not valid
			 * out of the scope of this function. */
			b->priv = a;

			if (a->type != b->type) {
				DBG_L2("if_kind changed %d (%s) -> %d (%s)\n", a->type, a->if_kind, b->type, b->if_kind);
				event = SFPTPD_LINK_CHANGE;
			}
			if (a->if_type != b->if_type) {
				DBG_L2("if_type changed %d -> %d\n", a->if_type, b->if_type);
				event = SFPTPD_LINK_CHANGE;
			}
			if (a->if_family != b->if_family) {
				DBG_L2("if_family changed %d -> %d\n", a->if_family, b->if_family);
				event = SFPTPD_LINK_CHANGE;
			}
			if (a->if_flags != b->if_flags) {
				char flags[256];
				int sig_a, sig_b;

				/* ignore truncation of flag text: this is diagnostic */
				snprint_flags_delta(flags, sizeof flags, a->if_flags, b->if_flags);

				DBG_L4("if_flags (any) changed %x -> %x (%s)\n", a->if_flags, b->if_flags, flags);
				sig_a = a->if_flags & significant_flags;
				sig_b = b->if_flags & significant_flags;
				if (sig_a != sig_b) {
					snprint_flags_delta(flags, sizeof flags, sig_a, sig_b);

					DBG_L2("if_flags (significant) changed %x -> %x (%s)\n", sig_a, sig_b, flags);
					       event = SFPTPD_LINK_CHANGE;
				}
			}
			if (a->bond.if_master != b->bond.if_master) {
				DBG_L2("if_master changed %d -> %d\n", a->bond.if_master, b->bond.if_master);
				event = SFPTPD_LINK_CHANGE;
			}
			if (a->bond.bond_mode != b->bond.bond_mode) {
				DBG_L2("bond mode changed %d -> %d\n", a->bond.bond_mode, b->bond.bond_mode);
				event = SFPTPD_LINK_CHANGE;
			}
			if (a->bond.active_slave != b->bond.active_slave) {
				DBG_L2("active_slave changed %d -> %d\n", a->bond.active_slave, b->bond.active_slave);
				event = SFPTPD_LINK_CHANGE;
			}
			if (a->is_slave != b->is_slave) {
				DBG_L2("is_slave changed %d -> %d\n", a->is_slave, b->is_slave);
				event = SFPTPD_LINK_CHANGE;
			}
			if (a->vlan_id != b->vlan_id) {
				DBG_L2("vlan_id changed %d -> %d\n", a->vlan_id, b->vlan_id);
				event = SFPTPD_LINK_CHANGE;
			}
			if (strcmp(a->if_name, b->if_name)) {
				DBG_L2("if_name changed %s -> %s\n", a->if_name, b->if_name);
				event = SFPTPD_LINK_CHANGE;
			}
			if (a->ts_info_state != b->ts_info_state) {
				DBG_L2("ts_info changed (phc_index: %d -> %d)\n",
				       a->ts_info.phc_index, b->ts_info.phc_index);
				event = SFPTPD_LINK_CHANGE;
			}

			if (event == SFPTPD_LINK_CHANGE) {
				DBG_L2("^ significant change to %d %s\n", b->if_index, b->if_name);
			} else if (event == SFPTPD_LINK_NONE && (b->event == SFPTPD_LINK_NONE || b->event == SFPTPD_LINK_UP)) {
				//DBG_L2("minor change to %d %s\n", b->if_index, b->if_name);
			}
		}

		if (event != SFPTPD_LINK_NONE)
			change = true;

		cur->table.rows[row].event = event;
	}

	/* Summarise link changes and detect deletions */
	int ifi = -1;
	int pifi = -1;
	for (row = 0, old_row = 0, i = 0;
	     row < cur->table.count || old_row < prev->table.count;
	    ) {

		/* These always point to the _next_ link to be examined, never
		 * one we have already reported on. */
		const struct sfptpd_link *link = row < cur->table.count ? cur->table.rows + row : NULL;
		const struct sfptpd_link *old_link = old_row < prev->table.count ? prev->table.rows +old_row : NULL;
		int next_ifi = ifi;
		int next_pifi = pifi;

		/* We expect to have retrieved data in if_index order */
		assert(link == NULL || link->if_index > ifi);
		assert(old_link == NULL || old_link->if_index > pifi);
		if (link != NULL)
			next_ifi = link->if_index;
		if (old_link != NULL)
			next_pifi = old_link->if_index;

		if ((link && link->event != SFPTPD_LINK_NONE) || next_ifi != next_pifi)
			if (i++ == 0) {
				DBG_L1("link: interface additions (+), deletions (-) and changes (<--, -->):\n");
				sfptpd_link_log(NULL, NULL);
			}

		if (link != NULL && (old_link == NULL || link->if_index < old_link->if_index)) {
			assert(link->event == SFPTPD_LINK_UP);
			sfptpd_link_log(link, NULL);
			row++;
			ifi = next_ifi;
		} else if (old_link != NULL && (link == NULL || old_link->if_index < link->if_index)) {
			/* Deletions have not yet been reflected in this flag: */
			change = true;
			sfptpd_link_log(NULL, old_link);
			old_row++;
			pifi = next_pifi;
		} else if (link->event == SFPTPD_LINK_CHANGE) {
			assert(old_link == link->priv);
			sfptpd_link_log(link, (const struct sfptpd_link *) link->priv);
			row++, old_row++;
			ifi = next_ifi;
			pifi = next_pifi;
		} else { /* no change */
			row++, old_row++;
			ifi = next_ifi;
			pifi = next_pifi;
		}
	}

	/* Rotate through table history */
	if (state->db_hist_count == MAX_LINK_DB_VERSIONS) {
		if (state->db_hist[(state->db_hist_next + 1) % MAX_LINK_DB_VERSIONS].refcnt > 0) {
			CRITICAL("cannot rotate link db history, ref count > 0 on oldest version\n");
			return -ENOSPC;
		}
	}

	if (change) {
		assert(next->refcnt == 0);

		/* Copy current table into next one */
		if (next->capacity < cur->capacity) {
			DBG_L5("link: expanding link table %d from %d to %d rows\n",
			       state->db_ver_next, next->capacity, cur->capacity);
			next->capacity = cur->capacity;
			next->table.rows = realloc(next->table.rows,
						   next->capacity * sizeof *next->table.rows);
			if (next->table.rows == NULL)
				return -errno;
		}
		next->refcnt = cur->refcnt;
		next->table.count = cur->table.count;
		memcpy(next->table.rows, cur->table.rows,
		       next->table.count * sizeof *next->table.rows);

		/* Rotate versions */
		state->db_hist_next = (state->db_hist_next + 1) % MAX_LINK_DB_VERSIONS;
		next->table.version = state->db_ver_next++;
		DBG_L4("netlink: table %d, refcnt = %d\n", cur->table.version, cur->refcnt);
		state->db_hist_count++;
		return cur->table.version;
	} else {
		DBG_L4("abandoning new link table (ver %d) as no significant changes\n", cur->table.version);
		return 0;
	}
}

int sfptpd_netlink_get_table(struct sfptpd_nl_state *state, int version, const struct sfptpd_link_table **table)
{
	struct link_db *db;

	db = netlink_find_version(state, version);

	if (db != NULL) {
		assert(db->table.version == version);
		if (db->refcnt == 0) {
			CRITICAL("netlink: attempt to access link table with refcnt==0");
			sfptpd_thread_exit(EACCES);
			return -EACCES;
		} else {
			*table = &db->table;
			return db->table.count;
		}
	} else {
		ERROR("netlink: cannot find link table version %d\n", version);
		return -ENOENT;
	}
}

int sfptpd_netlink_release_table(struct sfptpd_nl_state *state, int version, int consumers)
{
	struct link_db *db;

	db = netlink_find_version(state, version);

	if (db != NULL) {
		assert(db->table.version == version);
		if (db->refcnt == 0) {
			CRITICAL("netlink: attempt to release link table with refcnt==0\n");
			sfptpd_thread_exit(EACCES);
			return -EACCES;
		} else {
			db->refcnt--;
			DBG_L4("netlink: table %d, --refcnt = %d\n", version, db->refcnt);
		}
	} else {
		CRITICAL("netlink: attempt to release link table that is already freed\n");
		sfptpd_thread_exit(ENOENT);
		return -ENOENT;
	}

	if (state->need_service) {
		state->need_service = false;
		return sfptpd_netlink_service_fds(state, NULL, 0, consumers, false);
	} else {
		return 0;
	}
}

int sfptpd_netlink_scan(struct sfptpd_nl_state *state)
{
	struct nlmsghdr *hdr;
	int rc;

	hdr = netlink_create_interface_query(state->conn + NL_CONN_RT,
					     state->buf,
					     state->buf_sz);

	rc = mnl_socket_sendto(state->conn[NL_CONN_RT].mnl, hdr, hdr->nlmsg_len);
	if (rc < 0)
		ERROR("netlink: sending interface query, %s\n", strerror(errno));
	else
		DBG_L4("netlink: issued rescan\n");

	return rc >= 0 ? 0 : errno;
}

void sfptpd_netlink_finish(struct sfptpd_nl_state *state)
{
	int i;

	assert(state);
	assert(state->buf);

	for (i = 0; i < MAX_LINK_DB_VERSIONS; i++) {
		struct sfptpd_link_table *table = &state->db_hist[i].table;
		if (table->rows != NULL) {
			free(table->rows);
		}
	}

	for (i = 0; i < NL_CONN_MAX; i++) {
		mnl_socket_close(state->conn[i].mnl);
	}

	free(state->buf);
	free(state);
}

const struct sfptpd_link_table *sfptpd_netlink_table_wait(struct sfptpd_nl_state *state,
							  int consumers,
							  int timeout_ms)
{
	int rc;
	int fd;
	int get_fd_state;
	#define max_events 5
	struct epoll_event ev = {};
	struct epoll_event events[max_events];
	int nfds = 0;
	int epollfd;
	const struct sfptpd_link_table *link_table = NULL;

	epollfd = epoll_create(max_events);
	if (epollfd == -1) {
		CRITICAL("netlink: creating epoll set to wait for link table, %s\n",
			 strerror(errno));
		return NULL;
	}

	get_fd_state = 0;
	do {
		fd = sfptpd_netlink_get_fd(state, &get_fd_state);
		if (fd != -1) {
			ev.events = EPOLLIN;
			ev.data.fd = fd;
			if (epoll_ctl(epollfd, EPOLL_CTL_ADD, fd, &ev) == -1) {
				CRITICAL("netlink: failed to set up epoll set, %s\n",
					 strerror(errno));
				return NULL;
			}
		}
	} while (fd != -1);

	DBG_L3("netlink: waiting for link table\n");
	while (nfds <= 0) {
		nfds = epoll_wait(epollfd, events, max_events, timeout_ms);
		if (nfds < 0) {
			if (errno == EINTR)
				continue;
			CRITICAL("netlink: failed in epoll_wait, %s\n",
				 strerror(errno));
			goto finish;
		} else if (nfds == 0) {
			errno = EAGAIN;
			goto finish;
		}

		assert(nfds > 0);

		rc = sfptpd_netlink_service_fds(state, NULL, 0, consumers, false);
		if (rc > 0) {
			int rows;

			DBG_L3("netlink: wait: new link table version %d\n",
				 rc);

			rows = sfptpd_netlink_get_table(state,
							rc, &link_table);
			if (rows < 0)
				errno = -rows;
			else
				assert(rows == link_table->count);
		} else if (rc < 0) {
			DBG_L3("netlink: wait: failed to create link table\n",
				 -rc);
			errno = -rc;
			goto finish;
		}
	}

	if (link_table != NULL)
		DBG_L3("netlink: wait: accepted version %d\n", link_table->version);

finish:
	close(epollfd);
	return link_table;
}

int sfptpd_netlink_set_driver_stats(struct sfptpd_nl_state *state,
				     const char **keys, size_t num_keys)
{
	assert(state);
	assert(num_keys == 0 || keys != NULL);

	if (num_keys > SFPTPD_LINK_STATS_MAX)
		return ENOSPC;

	state->stats_keys = keys;
	state->num_stats_keys = num_keys;
	return 0;
}

/* fin */<|MERGE_RESOLUTION|>--- conflicted
+++ resolved
@@ -945,11 +945,7 @@
 			assert(team_ifindex > 0);
 			mnl_attr_for_each_nested(option, attr[TEAM_ATTR_LIST_OPTION]) {
 				void *data = NULL;
-<<<<<<< HEAD
-				mnl_attr_parse_nested(option, MNL_VALIDATE(team_attr_option), nested);
-=======
-				mnl_attr_parse_nested(option, team_opt_cb, options);
->>>>>>> 5e971ae9
+				mnl_attr_parse_nested(option, MNL_VALIDATE(team_attr_option), options);
 
 				if (options[TEAM_ATTR_OPTION_NAME]) {
 					for (opt = 0; opt < CP_TEAM_OPTION_MAX &&
