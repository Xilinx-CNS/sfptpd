--- conflicted
+++ resolved
@@ -68,35 +68,6 @@
 /* Number of samples to take when comparing with PTP_SYS_OFFSET (1-25) */
 #define SYS_OFFSET_NUM_SAMPLES             (4)
 
-<<<<<<< HEAD
-=======
-
-const char *sfptpd_phc_diff_method_text[] = {
-	"sys-offset-precise",
-	"pps",
-	"sys-offset",
-	"sys-offset-ext",
-	"read-time",
-	"none"
-};
-
-
-/* Default PHC diff method order. */
-const enum sfptpd_phc_diff_method sfptpd_default_phc_diff_methods[SFPTPD_DIFF_METHOD_MAX+1] = {
-	SFPTPD_DIFF_METHOD_SYS_OFFSET_PRECISE,
-	SFPTPD_DIFF_METHOD_PPS,
-	SFPTPD_DIFF_METHOD_SYS_OFFSET_EXTENDED,
-	SFPTPD_DIFF_METHOD_SYS_OFFSET,
-	SFPTPD_DIFF_METHOD_READ_TIME,
-	SFPTPD_DIFF_METHOD_MAX
-};
-
-/* PHC diff methods order. */
-static enum sfptpd_phc_diff_method phc_diff_methods[SFPTPD_DIFF_METHOD_MAX + 1] = {
-	SFPTPD_DIFF_METHOD_MAX
-};
->>>>>>> 310194df
-
 struct phc_diff_method {
 	sfptpd_phc_diff_fn diff_fn;
 	void *context; /* If NULL, phc context is used */
@@ -901,7 +872,6 @@
 		return ENOTSUP;
 	}
 
-<<<<<<< HEAD
 #ifdef PTP_PIN_SETFUNC
 	if (on) {
 		struct ptp_pin_desc pin_conf = { "" };
@@ -922,8 +892,6 @@
 	}
 #endif
 
-=======
->>>>>>> 310194df
 	req.index = pin;
 	req.flags = on ? (PTP_ENABLE_FEATURE | PTP_RISING_EDGE) : 0;
 	rc = ioctl(phc->phc_fd, PTP_EXTTS_REQUEST, &req);
