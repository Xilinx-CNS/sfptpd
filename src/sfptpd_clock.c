--- conflicted
+++ resolved
@@ -575,11 +575,7 @@
 	new->u.system.tick_resolution_ppb = new->u.system.tick_freq_hz * 1000.0;
 	new->u.system.min_tick = -100000.0 / new->u.system.tick_freq_hz;
 	new->u.system.max_tick = 100000.0 / new->u.system.tick_freq_hz;
-<<<<<<< HEAD
-	new->u.system.kernel_status = t.status;
-=======
 	new->u.system.kernel_status = STA_UNSYNC;
->>>>>>> b5b798ee
 
 	/* Set a nominal value for the NIC clock accuracy and maximum frequency
 	 * adjustment */
