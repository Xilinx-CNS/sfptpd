/* SPDX-License-Identifier: BSD-3-Clause */
/* (c) Copyright 2012-2024 Xilinx, Inc. */

/**
 * @file   sfptpd_clock.c
 * @brief  Clock access abstraction
 */

#include <unistd.h>
#include <string.h>
#include <stddef.h>
#include <errno.h>
#include <stdlib.h>
#include <stdbool.h>
#include <stdint.h>
#include <time.h>
#include <net/if.h>
#include <limits.h>
#include <sys/syscall.h>
#include <sys/ioctl.h>
#include <sys/timex.h>
#include <math.h>
#include <assert.h>
#include <fts.h>
#include <sys/types.h>
#include <sys/stat.h>
#include <fcntl.h>
#include <linux/sockios.h>
#include <linux/socket.h>
#include <linux/if_ether.h>

#include "efx_ioctl.h"
#include "sfptpd_logging.h"
#include "sfptpd_config.h"
#include "sfptpd_general_config.h"
#include "sfptpd_clock.h"
#include "sfptpd_constants.h"
#include "sfptpd_statistics.h"
#include "sfptpd_time.h"
#include "sfptpd_interface.h"
#include "sfptpd_misc.h"
#include "sfptpd_thread.h"
#include "sfptpd_phc.h"


/****************************************************************************
 * Missing kernel API bits and pieces
 ****************************************************************************/

#ifndef ADJ_NANO
#define ADJ_NANO 0x2000
#endif

#ifndef ADJ_SETOFFSET
#define ADJ_SETOFFSET 0x0100
#endif


/****************************************************************************
 * Clock strata levels
 ****************************************************************************/

struct sfptpd_clock_spec {
	const char *name;
	enum sfptpd_clock_stratum stratum;
	long double accuracy;
	long double holdover;
};

static const struct sfptpd_clock_spec sfptpd_clock_specifications[] =
{
	[SFPTPD_CLOCK_STRATUM_1] = {"1", SFPTPD_CLOCK_STRATUM_1,
				    SFPTPD_CLOCK_STRATUM_1_ACCURACY_PPB,
				    SFPTPD_CLOCK_STRATUM_1_ACCURACY_PPB},
	[SFPTPD_CLOCK_STRATUM_2] = {"2", SFPTPD_CLOCK_STRATUM_2,
				    SFPTPD_CLOCK_STRATUM_2_ACCURACY_PPB,
				    SFPTPD_CLOCK_STRATUM_2_HOLDOVER_PPB},
	[SFPTPD_CLOCK_STRATUM_3E] = {"3E", SFPTPD_CLOCK_STRATUM_3E,
				     SFPTPD_CLOCK_STRATUM_3E_ACCURACY_PPB,
				     SFPTPD_CLOCK_STRATUM_3E_HOLDOVER_PPB},
	[SFPTPD_CLOCK_STRATUM_3] = {"3", SFPTPD_CLOCK_STRATUM_3,
				    SFPTPD_CLOCK_STRATUM_3_ACCURACY_PPB,
				    SFPTPD_CLOCK_STRATUM_3_HOLDOVER_PPB},
	[SFPTPD_CLOCK_STRATUM_4] = {"4", SFPTPD_CLOCK_STRATUM_4,
				    SFPTPD_CLOCK_STRATUM_4_ACCURACY_PPB,
				    SFPTPD_CLOCK_STRATUM_4_HOLDOVER_PPB},
	[SFPTPD_CLOCK_STRATUM_X] = {"undefined", SFPTPD_CLOCK_STRATUM_X,
				    SFPTPD_CLOCK_STRATUM_X_ACCURACY_PPB,
				    SFPTPD_CLOCK_STRATUM_X_HOLDOVER_PPB}
};


/****************************************************************************
 * Types, Defines and Structures
 ****************************************************************************/

#define SFPTPD_CLOCK_MAGIC (0xFACEB055)

/* Earlier drivers only supported a frequency range of +-1000000. Newer drivers
 * support a wider range and indicate the capibility using the sysfs file
 * "/sys/module/sfc/parameters/max_freq_adj" */
#define SFPTPD_NIC_CLOCK_MAX_FREQ_ADJ    (1000000.0)

/* System clock accuracy - typically worse than Statum 4. The frequency adjustment
 * is calculated at startup. */
#define SFPTPD_SYSTEM_CLOCK_STRATUM      (SFPTPD_CLOCK_STRATUM_X)

/* Textual format for NIC clock names */
#define SFPTPD_NIC_NAME_FORMAT           "phc%d"

/* Threshold for reporting failed clock comparisons */
#define CLOCK_BAD_COMPARE_WARN_THRESHOLD (16)

/* Stats ids */
enum clock_stats_ids {
	CLOCK_STATS_ID_OFFSET,
	CLOCK_STATS_ID_FREQ_ADJ,
	CLOCK_STATS_ID_SYNCHRONIZED,
	CLOCK_STATS_ID_SYNC_FAIL,
	CLOCK_STATS_ID_NEAR_EPOCH,
	CLOCK_STATS_ID_CLUSTERING,
};


typedef enum {
	SFPTPD_CLOCK_TYPE_SYSTEM,
	SFPTPD_CLOCK_TYPE_SFC,
	SFPTPD_CLOCK_TYPE_NON_SFC,
	SFPTPD_CLOCK_TYPE_XNET,
	SFPTPD_CLOCK_TYPE_MAX
} sfptpd_clock_type_t;


struct sfptpd_clock_calibration {

	/* Sampled offset */
	struct sfptpd_timespec offset;

	/* Error in calibration */
	bool error;

	/* Clock found to be read-only */
	bool inert;

	/* Clock that governs this one */
	struct sfptpd_clock *governor;

	/* Interface query result */
	struct sfptpd_db_query_result intf_query;
};


struct sfptpd_clock_nic {
	/* Canonical identifier for the NIC */
	int nic_id;

	/* Pointer to the primary interface for this clock */
	struct sfptpd_interface *primary_if;

	/* Handle for PHC device. A null value indicates that the PHC isn't
	 * supported or that the PHC device isn't working. */
	struct sfptpd_phc *phc;

	/* Indicates that the driver supports the EFX private ioctl. */
	bool supports_efx;

	/* Indicates that the clock supports sync status reporting. This is
	 * assumed true until proven otherwise */
	bool supports_sync_status_reporting;

	/* Hardware clock device index. In systems supporting PHC corresponds
	 * to clock device /dev/ptpX. In older systems, is simply a unique
	 * identifier for the clock */
	int device_idx;
};


struct sfptpd_clock_system {
	/* User space tick frequency */
	long double tick_freq_hz;

	/* Tick resolution in parts per billion. How many ppb is an adjustment
	 * of the tick length equivalent to */
	long double tick_resolution_ppb;

	/* Maximum frequency adjustment without using tick adjustment */
	long double max_freq_adj;

	/* Maximum and minimum tick lengths */
	long double min_tick;
	long double max_tick;

	/* Master copy of kernel status flags */
	int kernel_status;
};


struct sfptpd_clock {
	uint32_t magic;
	struct sfptpd_clock *next;

	/* Deleted flag */
	bool deleted;

	/* Clock type */
	sfptpd_clock_type_t type;

	/* Posix clock ID */
	clockid_t posix_id;

	/* Clock identifiers */
	char short_name[SFPTPD_CLOCK_SHORT_NAME_SIZE];
	char long_name[SFPTPD_CLOCK_FULL_NAME_SIZE];
	char intfs_list[SFPTPD_CLOCK_FULL_NAME_SIZE];
	char hw_id_string[SFPTPD_CLOCK_HW_ID_STRING_SIZE];
	char fname_string[SFPTPD_CLOCK_HW_ID_STRING_SIZE];
	sfptpd_clock_id_t hw_id;

	/* Indicates whether clock should be disciplined */
	bool discipline;

	/* Clock cannot be adjusted, only observed */
	bool read_only;

	/* Reference count of temporary blocks */
	int blocked_count;

	/* Boolean indicating whether to use saved clock corrections */
	bool use_clock_correction;

	/* Saved frequency correction in parts per billion */
	long double freq_correction_ppb;

	/* Clock characteristics */
	const struct sfptpd_clock_spec *spec;

	/* Maximum frequency adjustment */
	long double max_freq_adj_ppb;

	/* Clock statistics */
	struct sfptpd_stats_collection stats;

	/* Count of number of good clock comparisons since last failure. Used
	 * to rate limit warning messages */
	unsigned int good_compare_count;

	/* Union of structures for different kinds of clock */
	union {
		/* System clock specific data */
		struct sfptpd_clock_system system;
		
		/* NIC clock specific data */
		struct sfptpd_clock_nic nic;
	} u;

	/* Config options copied into state for convenience */
	bool cfg_non_sfc_nics:1;
	bool cfg_avoid_efx:1;
	bool cfg_rtc_adjust:1;

	/* Status flags */
        bool lrc_been_locked:1;
	bool initial_correction_applied:1;
};


/****************************************************************************
 * Static data
 ****************************************************************************/

static struct sfptpd_config *sfptpd_clock_config;

static struct sfptpd_clock *sfptpd_clock_list_head = NULL;
static struct sfptpd_clock *sfptpd_clock_system = NULL;

/* Shared with the interfaces module */
static pthread_mutex_t *sfptpd_clock_lock;

static const struct sfptpd_stats_collection_defn clock_stats_defns[] =
{
	{CLOCK_STATS_ID_OFFSET,       SFPTPD_STATS_TYPE_RANGE, "offset-from-reference", "ns", 3},
	{CLOCK_STATS_ID_FREQ_ADJ,     SFPTPD_STATS_TYPE_RANGE, "freq-adjustment", "ppb", 3},
	{CLOCK_STATS_ID_SYNCHRONIZED, SFPTPD_STATS_TYPE_COUNT, "synchronized"},
	{CLOCK_STATS_ID_SYNC_FAIL,    SFPTPD_STATS_TYPE_COUNT, "sync-failures"},
	{CLOCK_STATS_ID_NEAR_EPOCH,   SFPTPD_STATS_TYPE_COUNT, "epoch-alarms"},
	{CLOCK_STATS_ID_CLUSTERING,   SFPTPD_STATS_TYPE_COUNT, "clustering-alarms"},
};

/* Define the uninitialised clock identity.
 */
const struct sfptpd_clock_id SFPTPD_CLOCK_ID_UNINITIALISED = {
	{ 0, 0, 0, 0, 0, 0, 0, 0 }
};

enum clock_format_id {
	CLOCK_FMT_PHC_INDEX,
	CLOCK_FMT_INTFS,
	CLOCK_FMT_HW_ID,
	CLOCK_FMT_HW_ID_NO_SEP,
};

static size_t clock_interpolate(char *buffer, size_t space, int id, void *context, char opt);

/* %P   phc device index
 * %I   interface list, separated by '/'
 * %Cx  clock id with separator 'x'
 * %D   clock id with no separator
 */
static struct sfptpd_interpolation clock_format_specifiers[] = {
	{ CLOCK_FMT_PHC_INDEX,       'P', false, clock_interpolate },
	{ CLOCK_FMT_INTFS,           'I', false, clock_interpolate },
	{ CLOCK_FMT_HW_ID,           'C', true,  clock_interpolate },
	{ CLOCK_FMT_HW_ID_NO_SEP,    'D', false, clock_interpolate },
	{ SFPTPD_INTERPOLATORS_END }
};

/****************************************************************************
 * Clock Internal Functions
 ****************************************************************************/

static inline void clock_lock(void)
{
	int rc = sfptpd_clock_lock == NULL ? 0 : pthread_mutex_lock(sfptpd_clock_lock);
	if (rc != 0) {
		CRITICAL("clock: could not acquire hardware state lock\n");
		exit(1);
	}
}


static inline void clock_unlock(void)
{
	int rc = sfptpd_clock_lock == NULL ? 0 : pthread_mutex_unlock(sfptpd_clock_lock);
	if (rc != 0) {
		CRITICAL("clock: could not release hardware state lock\n");
		exit(1);
	}
}


static size_t clock_interpolate(char *buffer, size_t space, int id, void *context, char opt)
{
	const struct sfptpd_clock *clock = (const struct sfptpd_clock *) context;
	const sfptpd_clock_id_t hw_id = clock->hw_id;

	assert(clock != NULL);
	assert(buffer != NULL || space == 0);

	switch (id) {
	case CLOCK_FMT_PHC_INDEX:
		return snprintf(buffer, space, "%d", clock->u.nic.device_idx);
	case CLOCK_FMT_INTFS:
		return snprintf(buffer, space, "%s", clock->intfs_list);
	case CLOCK_FMT_HW_ID:
		return snprintf(buffer, space, SFPTPD_FORMAT_EUI64_SEP,
				hw_id.id[0], hw_id.id[1], opt, hw_id.id[2], hw_id.id[3], opt,
				hw_id.id[4], hw_id.id[5], opt, hw_id.id[6], hw_id.id[7]);
	case CLOCK_FMT_HW_ID_NO_SEP:
		return snprintf(buffer, space, SFPTPD_FORMAT_EUI64_NOSEP,
				hw_id.id[0], hw_id.id[1], hw_id.id[2], hw_id.id[3],
				hw_id.id[4], hw_id.id[5], hw_id.id[6], hw_id.id[7]);
	default:
		return 0;
	}
}


static void clock_dump_header(const char *title, int trace_level)
{
	const char *heading    = "  | type    | nic_id | clk    | phc diff method    | short name | long name\n";
	const char *separator  = "  +---------+--------+--------+--------------------+------------+----------\n";

	TRACE_LX(trace_level, "%s clocks list:-\n", title);
	TRACE_LX(trace_level, "%s", heading);
	TRACE_LX(trace_level, "%s", separator);
}

static void clock_dump_record(struct sfptpd_clock *clock, int trace_level)
{
	const char *sys_pat = "  | %-7s | %-36s | %-10s | %s%s\n";
	const char *nic_pat = "  | %-7s | %6d | %6d | %-18s | %-10s | %s%s%s\n";

	if (clock->type == SFPTPD_CLOCK_TYPE_SYSTEM) {
	  TRACE_LX(trace_level,
		   sys_pat, "sys", "",
		   clock->short_name, clock->long_name,
		   clock->read_only ? " [read-only]" : "");
	} else {
	  TRACE_LX(trace_level,
		   nic_pat,
		   clock->type == SFPTPD_CLOCK_TYPE_SFC ? "sfc" :
			(clock->type == SFPTPD_CLOCK_TYPE_XNET ? "xnet" : "non-sfc"),
		   clock->u.nic.nic_id, clock->u.nic.device_idx,
		   sfptpd_phc_get_diff_method_name(clock->u.nic.phc),
		   clock->short_name, clock->long_name,
		   clock->deleted ? " [deleted]" : "",
		   clock->read_only ? " [read-only]" : "");
	}
}

static void clock_dump_list(const char *title, struct sfptpd_clock *list, int trace_level) {
	struct sfptpd_clock *clock;

	clock_dump_header(title, trace_level);

	for (clock = list; clock != NULL; clock = clock->next) {
		if (!clock->deleted) {
		  clock_dump_record(clock, trace_level);
		}
	}
}


void sfptpd_clock_diagnostics(int trace_level)
{
	clock_dump_list("requested", sfptpd_clock_list_head, trace_level);
}


static int clock_init_common(struct sfptpd_clock *clock,
			     struct sfptpd_config_general *config,
			     sfptpd_clock_type_t type)
{
	int rc;
	assert(config != NULL);
	assert(clock != NULL);
	assert(type < SFPTPD_CLOCK_TYPE_MAX);

	clock->magic = SFPTPD_CLOCK_MAGIC;
	clock->next = NULL;
	clock->deleted = false;
	clock->type = type;
	clock->posix_id = POSIX_ID_NULL;
	clock->discipline = false;
        clock->lrc_been_locked = false;

	/* If the configuration specifies no adjustment of clocks, mark the
	 * clock as read only */
	clock->read_only = (config->clocks.control == SFPTPD_CLOCK_CTRL_NO_ADJUST);

	/* Copy the configuration's non_sfc_nics into the clock */
	clock->cfg_non_sfc_nics = config->non_sfc_nics;
	clock->cfg_avoid_efx = config->avoid_efx;
	clock->cfg_rtc_adjust = config->rtc_adjust;

	/* Record whether to use saved clock corrections */
	clock->use_clock_correction = config->clocks.persistent_correction;
	clock->freq_correction_ppb = 0.0;

	clock->good_compare_count = 0;

	/* Create the statistics collection */
	rc = sfptpd_stats_collection_create(&clock->stats, "clock",
					    sizeof(clock_stats_defns)/sizeof(clock_stats_defns[0]),
					    clock_stats_defns);
	return rc;
}

static bool is_system_clock(const struct sfptpd_clock *clock)
{
	assert(clock);
	assert(clock->magic == SFPTPD_CLOCK_MAGIC);

	return (clock->type == SFPTPD_CLOCK_TYPE_SYSTEM ||
		clock == sfptpd_clock_get_system_clock());
}

/* Checks if the cfg name matches the clocks' name, HW ID, or one of its interface names */
static bool check_clock_in_config(struct sfptpd_clock *clock,
				const char* cfg_name)
{
	return ((strcmp(clock->short_name, cfg_name) == 0) ||
		(strcmp(clock->long_name, cfg_name) == 0) ||
		(strcmp(clock->hw_id_string, cfg_name) == 0) ||
		(!is_system_clock(clock) &&
		sfptpd_check_clock_interfaces(clock->u.nic.device_idx, cfg_name)));
}

/* Set the clock as readonly if it is appears in clock_readonly in the config file */
static void configure_clock_readonly(struct sfptpd_clock *clock,
					struct sfptpd_config_general *cfg, int readonly_index)
{
        char* cfg_name = cfg->clocks.readonly_clocks[readonly_index];
        if (check_clock_in_config(clock, cfg_name)) {
                clock->discipline = false;
                if (!clock->read_only) {
                        clock->read_only = true;
                        cfg->clocks.readonly_clocks_applied[readonly_index] = CLOCK_OPTION_APPLIED;
                        NOTICE("clock %s won't ever be stepped or slewed due to clock-readonly configuration\n",
                                        clock->long_name);
                } else if (cfg->clocks.readonly_clocks_applied[readonly_index] == CLOCK_OPTION_NOT_APPLIED) {
                        cfg->clocks.readonly_clocks_applied[readonly_index] = CLOCK_OPTION_ALREADY_APPLIED;
                }
        }
}

/* Set the clock as being disciplined if it appears in clock_list in the config file */
static int configure_clock_list(struct sfptpd_clock *clock,
					struct sfptpd_config_general *cfg, int clock_index)
{
        char* cfg_name = cfg->clocks.clocks[clock_index];
        if (!clock->read_only && check_clock_in_config(clock, cfg_name)) {
                if (!clock->discipline) {
                        if ((clock->type == SFPTPD_CLOCK_TYPE_NON_SFC) &&
                                !cfg->non_sfc_nics) {
                                ERROR("clock %s: disciplining non-sfc clocks is not enabled\n",
                                        clock->long_name);
                                return EINVAL;
                        }
                        TRACE_L3("clock %s (%s) will be disciplined\n",
                                        clock->hw_id_string, clock->long_name);
                        clock->discipline = true;
                        cfg->clocks.clock_list_applied[clock_index] = CLOCK_OPTION_APPLIED;
                } else if (cfg->clocks.clock_list_applied[clock_index] == CLOCK_OPTION_NOT_APPLIED) {
                        cfg->clocks.clock_list_applied[clock_index] = CLOCK_OPTION_ALREADY_APPLIED;
                }
        }
        return 0;
}

static int configure_new_clock(struct sfptpd_clock *clock,
			       struct sfptpd_config_general *cfg)
{
	int i;
	int rc = 0;
	/* If the configuration specifies readonly clocks, mark it so.
	   The short_name and long_name are names like phc0, phc1 etc.
	   They are not interface names.
	*/
	for (i = 0; i < cfg->clocks.num_readonly_clocks; i++) {
		configure_clock_readonly(clock, cfg, i);
	}

	if (!clock->read_only && cfg->clocks.discipline_all) {
		/* If the discipline all config flag is set, mark clock to
		 * be disciplined */
		if ((clock->type != SFPTPD_CLOCK_TYPE_NON_SFC) || cfg->non_sfc_nics)
			clock->discipline = true;
	} else if (!clock->read_only) {
		/* See if this clock is in the list of clocks specified to be
		   disciplined and mark clock accordingly. */
		for (i = 0; i < cfg->clocks.num_clocks; i++) {
			rc = configure_clock_list(clock, cfg, i);
		}
	}

	return rc;
}

static void fixup_clock(struct sfptpd_clock *clock, struct sfptpd_config_general *cfg) {
        int i;
        /* If any clock_readonly names is an interface associated with the clock, mark the clock as readonly. */
        for (i = 0; i < cfg->clocks.num_readonly_clocks; i++) {
                configure_clock_readonly(clock, cfg, i);
        }

        /* Do the same for clock_list */
        for (i = 0; i < cfg->clocks.num_clocks; i++) {
                configure_clock_list(clock, cfg, i);
        }

        /* Now that we have configured the clock's readonly flag, we can finally load saved frequency corrections
           and epoch startup correction.
        */
	if (!cfg->clocks.no_initial_correction)
	        sfptpd_clock_correct_new(clock);

        return;
}

void fixup_readonly_and_clock_lists()
{
        int i;
        struct sfptpd_clock *clock;
        struct sfptpd_config_general *cfg = sfptpd_general_config_get(sfptpd_clock_config);
        /*
           Go through each clock and check if the clock's interfaces are in the
           blacklisted interfaces list in clock_readonly.
        */
        clock_lock();
        for (clock = sfptpd_clock_list_head; clock != NULL; clock = clock->next) {
                if (clock->read_only) {
                        continue;
                }
                assert(clock->magic == SFPTPD_CLOCK_MAGIC);
                fixup_clock(clock, cfg);
        }
        clock_unlock();

        /* Check which readonly configs have not been applied */
        for (i = 0; i < cfg->clocks.num_readonly_clocks; i++) {
                char* cfg_name = cfg->clocks.readonly_clocks[i];
                if (cfg->clocks.readonly_clocks_applied[i] == CLOCK_OPTION_NOT_APPLIED) {
                        WARNING("clock_readonly argument %s was not applied \n", cfg_name);
                } else if (cfg->clocks.readonly_clocks_applied[i] == CLOCK_OPTION_ALREADY_APPLIED) {
                        INFO("clock_readonly argument %s is redundant \n", cfg_name);
                }
        }

        /* Do the same for clock_list */
        for (i = 0; i < cfg->clocks.num_clocks; i++) {
                char* cfg_name = cfg->clocks.clocks[i];
                if (cfg->clocks.clock_list_applied[i] == CLOCK_OPTION_NOT_APPLIED) {
                        WARNING("clock_list argument %s was not applied \n", cfg_name);
                } else if (cfg->clocks.clock_list_applied[i] == CLOCK_OPTION_ALREADY_APPLIED) {
                        INFO("clock_list argument %s is redundant \n", cfg_name);
                }
        }
}

static int new_system_clock(struct sfptpd_config_general *config,
			    struct sfptpd_clock **clock)
{
	struct sfptpd_clock *new;
	struct timex t;
	int rc;

	assert(config != NULL);
	assert(clock != NULL);

	new = (struct sfptpd_clock *)calloc(1, sizeof(*new));
	if (new == NULL) {
		*clock = NULL;
		return ENOMEM;
	}

	rc = clock_init_common(new, config, SFPTPD_CLOCK_TYPE_SYSTEM);
	if (rc != 0) {
		free(new);
		*clock = NULL;
		return rc;
	}

	new->posix_id = CLOCK_REALTIME;

	sfptpd_strncpy(new->short_name, "system", sizeof(new->short_name));
	sfptpd_strncpy(new->long_name, "system", sizeof(new->long_name));
	memset(&new->hw_id, 0, sizeof(new->hw_id));
	sfptpd_strncpy(new->hw_id_string, "system", sizeof(new->hw_id_string));
	sfptpd_strncpy(new->fname_string, "system", sizeof(new->fname_string));

	/* Work out some parameters for adjusting the clock using tick length
	 * adjustment for cases where the frequency adjustment exceeds the
	 * maximum */
	t.modes = 0;
	adjtimex(&t);
	new->u.system.tick_freq_hz = (long double)sysconf(_SC_CLK_TCK);
	new->u.system.max_freq_adj = (long double)t.tolerance / (((1 << 16) + 0.0) / 1000.0);
	new->u.system.tick_resolution_ppb = new->u.system.tick_freq_hz * 1000.0;
	new->u.system.min_tick = -100000.0 / new->u.system.tick_freq_hz;
	new->u.system.max_tick = 100000.0 / new->u.system.tick_freq_hz;
	new->u.system.kernel_status = STA_UNSYNC;

	/* Set a nominal value for the NIC clock accuracy and maximum frequency
	 * adjustment */
	new->spec = &sfptpd_clock_specifications[SFPTPD_SYSTEM_CLOCK_STRATUM];

	/* Calculate the combined maximum frequency adjustment (frequency 
	 * adjustment plus tick length adjustment */
	new->max_freq_adj_ppb = new->u.system.max_tick * new->u.system.tick_resolution_ppb
			      + new->u.system.max_freq_adj;

	/* Keep a pointer to the singleton */
	assert(sfptpd_clock_system == NULL);
	sfptpd_clock_system = new;

	configure_new_clock(new, config);
	if (!config->clocks.no_initial_correction)
		sfptpd_clock_correct_new(new);

	*clock = new;
	return 0;
}


static void clock_determine_stratum(struct sfptpd_clock *clock)
{
	/* Currently the only Solarflare adapter that does not have a TCXO is
	 * the SFN7002. We assume that all non-Solarflare adapters have
	 * standard crystals too. */
	enum sfptpd_clock_stratum stratum;

	assert(clock != NULL);

	stratum = sfptpd_interface_get_clock_stratum(clock->u.nic.primary_if);
	if (stratum == SFPTPD_CLOCK_STRATUM_MAX) {
		if (clock->type == SFPTPD_CLOCK_TYPE_XNET ||
		    clock->type == SFPTPD_CLOCK_TYPE_SFC) {
			stratum = SFPTPD_NIC_TCXO_CLOCK_STRATUM;
		} else {
			stratum = SFPTPD_NIC_XO_CLOCK_STRATUM;
		}
	}

	assert(stratum < SFPTPD_CLOCK_STRATUM_MAX);
	clock->spec = &sfptpd_clock_specifications[stratum];
}


static void clock_determine_max_freq_adj(struct sfptpd_clock *clock)
{
	int max_freq_adj;
	bool success;
	struct sfptpd_config_general *general_config;

	assert(clock != NULL);
	assert(clock->u.nic.phc != NULL);
	assert(clock->type != SFPTPD_CLOCK_TYPE_SYSTEM);

	clock->max_freq_adj_ppb = 0.0;
	success = false;

	/* Get the maximum frequency adjustment using an IOCTL operation
	 * to the device. */
	max_freq_adj = sfptpd_phc_get_max_freq_adj(clock->u.nic.phc);
	clock->max_freq_adj_ppb = (long double)max_freq_adj;
	success = true;

	/* If previous attempts to find the maximum frequency adjustment have
	 * failed, fallback to a default value. */
	if (!success) {
		clock->max_freq_adj_ppb = SFPTPD_NIC_CLOCK_MAX_FREQ_ADJ;
		WARNING("clock %s: failed to determine max frequency adjustment- "
			"assuming %Lf\n",
			clock->short_name, clock->max_freq_adj_ppb);
	}

	/* Apply overriding limit if set by user */
	general_config = sfptpd_general_config_get(sfptpd_clock_config);
	if (clock->max_freq_adj_ppb > general_config->limit_freq_adj) {
		INFO("clock %s: limiting discovered max freq adj of %Lf to "
		     "configured limit of %Lf\n",
		     clock->short_name,
		     clock->max_freq_adj_ppb,
		     general_config->limit_freq_adj);
		clock->max_freq_adj_ppb = general_config->limit_freq_adj;
	}
}


static int clock_compare_using_efx(void *context, struct sfptpd_timespec *diff)
{
	struct sfptpd_clock *clock = (struct sfptpd_clock *) context;
	struct efx_sock_ioctl req = { .cmd = EFX_TS_SYNC };
	int rc;

	rc = sfptpd_interface_ioctl(clock->u.nic.primary_if, SIOCEFX, &req);
	if (rc == 0)
		/* Store the difference- this is (Tptp - Tsys) */
		sfptpd_time_init(diff, req.u.ts_sync.ts.tv_sec, req.u.ts_sync.ts.tv_nsec, 0);

	return rc;
}


static int renew_clock(struct sfptpd_clock *clock)
{
	struct sfptpd_db_query_result interface_index_snapshot;
	struct sfptpd_config_general *general_config;
	struct sfptpd_interface *interface, *primary;
	int i, nic_id;
	int phc_idx;
	bool supports_phc = false;
	bool supports_efx;
	bool change = false;
	int rc = 0;

	assert(clock != NULL);

	if (clock->type == SFPTPD_CLOCK_TYPE_SYSTEM)
		return 0;

	TRACE_L4("Renewing clock nic%d (currently phc%d, interface %s)\n",
		 clock->u.nic.nic_id,
		 clock->u.nic.device_idx,
		 sfptpd_interface_get_name(clock->u.nic.primary_if));

	general_config = sfptpd_general_config_get(sfptpd_clock_config);

	/* Get an index of the active PTP capable interfaces. Note that the
	 * index is ordered by NIC ID and then by increasing MAC address.
	 * This hugely reduces the pain of initialising the clock. */
	interface_index_snapshot = sfptpd_interface_get_active_ptp_snapshot();

	/* Find the primary interface associated with the clock. This will be the
	 * first interface we come to with the matching NIC ID. */
	primary = NULL;
	for (i = 0; (i < interface_index_snapshot.num_records) &&
		    ((primary == NULL) || !supports_phc); i++) {
		struct sfptpd_interface **intfp = interface_index_snapshot.record_ptrs[i];
		interface = *intfp;

		nic_id = sfptpd_interface_get_nic_id(interface);
		if (nic_id == clock->u.nic.nic_id) {
			primary = interface;
			sfptpd_interface_get_clock_device_idx(interface,
							      &supports_phc,
							      &phc_idx,
							      &supports_efx);
		}
	}

	if (primary != clock->u.nic.primary_if ||
	    (supports_phc && clock->u.nic.phc == NULL) ||
	    (!supports_phc && clock->u.nic.phc != NULL) ||
	    supports_efx != clock->u.nic.supports_efx ||
	    phc_idx != clock->u.nic.device_idx)
		change = true;

	/* If we found an interface associated with the clock then the clock
	 * is alive and active. If we didn't find an interface then this clock
	 * and the interfaces associated with it have been deleted. */
	if (primary != NULL && supports_phc) {
		int name_len;
		sfptpd_mac_addr_t mac;

		if (clock->deleted) {
			change = true;
			clock->deleted = false;
		}

		/* Set the primary interface for the clock and get the PHC
		 * supported flag and device index. */
		clock->u.nic.primary_if = primary;
		clock->u.nic.supports_sync_status_reporting = !clock->cfg_avoid_efx;
		clock->u.nic.device_idx = phc_idx;
		clock->u.nic.supports_efx = supports_efx;

		sfptpd_format(clock_format_specifiers, clock, clock->short_name,
			      sizeof clock->short_name, general_config->clocks.format_short);

		if (clock->u.nic.phc == NULL) {
			rc = sfptpd_phc_open(clock->u.nic.device_idx,
					     &clock->u.nic.phc);
			if (rc != 0) {
				ERROR("clock %s: failed to open PHC device %d, %s\n",
				      clock->short_name, clock->u.nic.device_idx,
				      strerror(errno));
				clock->u.nic.device_idx = -1;
				clock->posix_id = POSIX_ID_NULL;
				return errno;
			}
			clock->posix_id = sfptpd_phc_get_clock_id(clock->u.nic.phc);
			if (clock->u.nic.supports_efx) {
				sfptpd_phc_define_diff_method(clock->u.nic.phc,
							      SFPTPD_DIFF_METHOD_EFX,
							      clock_compare_using_efx,
							      clock);
			}

			/* Capture the return code to propagate critical startup
			   failures but continue function to complete
			   housekeeping: caller can decide what to do. */
			rc = sfptpd_phc_start(clock->u.nic.phc);
		}

		/* Create the interfaces list typically used in the long clock name. */
		name_len = snprintf(clock->intfs_list, sizeof(clock->intfs_list),
				    "%s", sfptpd_interface_get_name(clock->u.nic.primary_if));
		if (name_len > sizeof(clock->intfs_list)) name_len = sizeof(clock->intfs_list);
		for ( ; i < interface_index_snapshot.num_records; i++) {
			struct sfptpd_interface **intfp = interface_index_snapshot.record_ptrs[i];
			interface = *intfp;
			nic_id = sfptpd_interface_get_nic_id(interface);
			if (nic_id == clock->u.nic.nic_id) {
				name_len += snprintf(clock->intfs_list + name_len,
						     sizeof(clock->intfs_list) - name_len,
						     "/%s",
						     sfptpd_interface_get_name(interface));
				if (name_len > sizeof(clock->intfs_list))
					name_len = sizeof(clock->intfs_list);
			}
		}

		/* Write out the long clock name. */
		sfptpd_format(clock_format_specifiers, clock, clock->long_name,
			      sizeof clock->long_name, general_config->clocks.format_long);

		/* IEEEE Std 1588-2019 7.5.2.2.2.2 requires clock IDs (EUI-64)
		 * constructed from EUI-48 MAC addresses to left align the
		 * MAC address and add unique bits to the RHS (LSBs). This
		 * differs from the 1588-2008 __:__:__:ff:fe:__:__:__ style.
		 *
		 * The unique bits are configurable, which supports use cases
		 * such as multiple PTP daemons which might be operating in
		 * different time domains simultaneously or would otherwise
		 * need to avoid clashing port IDs. */
		sfptpd_interface_get_mac_addr(clock->u.nic.primary_if, &mac);

		if (general_config->legacy_clockids && mac.len == 6) {
			memcpy(clock->hw_id.id, mac.addr, 3);
			clock->hw_id.id[3] = 0xff;
			clock->hw_id.id[4] = 0xfe;
			memcpy(clock->hw_id.id + 5, mac.addr + 3, 3);
		} else {
			memcpy(clock->hw_id.id, general_config->unique_clockid_bits, 8);
			memcpy(clock->hw_id.id, mac.addr, mac.len < sizeof clock->hw_id.id ?
							  mac.len : sizeof clock->hw_id.id);
		}

		sfptpd_format(clock_format_specifiers, clock, clock->hw_id_string,
			      sizeof clock->hw_id_string, general_config->clocks.format_hwid);
		sfptpd_format(clock_format_specifiers, clock, clock->fname_string,
			      sizeof clock->fname_string, general_config->clocks.format_fnam);

		/* Get the NIC clock specification if known. Otherwise assume
		 * stratum 4 i.e. a normal crystal oscillator. */
		clock_determine_stratum(clock);

		/* Determine the maximum frequency adjustment for the clock. */
		clock_determine_max_freq_adj(clock);

		if (change) {
			TRACE_L3("clock %s: stratum %s, accuracy %.3Lf ppb, holdover %.3Lf ppb\n",
				 clock->short_name, clock->spec->name,
				 clock->spec->accuracy, clock->spec->holdover);
			TRACE_L3("clock %s: id %s, max freq adj %.3Lf ppb\n",
				 clock->short_name,
				 clock->hw_id_string,
				 clock->max_freq_adj_ppb);
		}
	} else {
		if (!clock->deleted) {
			change = true;
			clock->deleted = true;
		}

		/* Use an old interface as primary placeholder */
		interface = sfptpd_interface_find_first_by_nic(clock->u.nic.nic_id);
		clock->u.nic.primary_if = interface;
		clock->u.nic.supports_sync_status_reporting = false;
		clock->u.nic.supports_efx = false;
		clock->u.nic.device_idx = -1;

		/* If we have a PHC device open, close it */
		if (clock->u.nic.phc)
			sfptpd_phc_close(clock->u.nic.phc);
		clock->u.nic.phc = NULL;
		clock->posix_id = POSIX_ID_NULL;

		snprintf(clock->short_name, sizeof(clock->short_name), "(deleted)");
		snprintf(clock->long_name, sizeof(clock->long_name), "(deleted)");
		memset(clock->hw_id.id, 0, sizeof(clock->hw_id.id));
		sfptpd_clock_init_hw_id_string(clock->hw_id_string, clock->hw_id,
					       sizeof(clock->hw_id_string));

		TRACE_L4("clock %s: is deleted\n", clock->short_name);
	}

	interface_index_snapshot.free(&interface_index_snapshot);

	return rc;
}


static int new_nic_clock(int nic_id, sfptpd_clock_type_t type,
			 struct sfptpd_config_general *config,
			 struct sfptpd_clock **clock)
{
	struct sfptpd_clock *new;
	int rc = 0;

	assert(nic_id >= 0);
	assert((type == SFPTPD_CLOCK_TYPE_SFC) ||
	       (type == SFPTPD_CLOCK_TYPE_XNET) ||
	       (type == SFPTPD_CLOCK_TYPE_NON_SFC));
	assert(config != NULL);
	assert(clock != NULL);

	*clock = NULL;

	/* Allocate a clock instance */
	new = (struct sfptpd_clock *)calloc(1, sizeof(*new));
	if (new == NULL) {
		rc = ENOMEM;
		goto finish;
	}

	rc = clock_init_common(new, config, type);
	if (rc != 0) {
		free(new);
		goto finish;
	}

	new->u.nic.nic_id = nic_id;
	new->u.nic.phc = NULL;

	rc = renew_clock(new);
	if (rc != 0) {
		sfptpd_stats_collection_free(&new->stats);
		free(new);
		goto finish;
	}

	*clock = new;

finish:
	return rc;
}


static void clock_delete(struct sfptpd_clock *clock)
{
	assert(clock != NULL);
	assert(clock->magic == SFPTPD_CLOCK_MAGIC);

	/* If this is not the system clock we need to close the PHC device */
	if ((clock->type != SFPTPD_CLOCK_TYPE_SYSTEM) && (clock->u.nic.phc != NULL)) {
		sfptpd_phc_close(clock->u.nic.phc);
	}

	sfptpd_stats_collection_free(&clock->stats);
	free(clock);
}


struct sfptpd_clock *sfptpd_clock_find_by_nic_id(int nic_id)
{
	struct sfptpd_clock *clock = NULL;

	clock_lock();
	for (clock = sfptpd_clock_list_head; clock != NULL; clock = clock->next) {
		assert(clock->magic == SFPTPD_CLOCK_MAGIC);
		if (clock->type != SFPTPD_CLOCK_TYPE_SYSTEM &&
		    clock->u.nic.nic_id == nic_id) {
			break;
		}
	}
	clock_unlock();

	return clock;
}


static void sfptpd_clock_init_interface(int nic_id,
					struct sfptpd_interface *interface) {
	struct sfptpd_clock *clock;
	bool supports_phc;
	bool supports_efx;
	int clock_dev_idx, rc;
	struct sfptpd_config_general *general_config;
	sfptpd_clock_type_t type = SFPTPD_CLOCK_TYPE_NON_SFC;
	bool is_new = false;

	assert(nic_id >= 0);
	assert(interface != NULL);

	general_config = sfptpd_general_config_get(sfptpd_clock_config);

	if (sfptpd_interface_supports_ptp(interface)) {
		clock = sfptpd_clock_find_by_nic_id(nic_id);
		if (clock == NULL) {
			is_new = true;
			sfptpd_interface_get_clock_device_idx(interface,
							      &supports_phc,
							      &clock_dev_idx,
							      &supports_efx);
			if (clock_dev_idx < 0) {
				WARNING("clock: interface %s of nic %d is no longer PTP capable",
					sfptpd_interface_get_name(interface),
					nic_id);
				sfptpd_interface_set_clock(interface, sfptpd_clock_system);
				return;
			}

			switch (sfptpd_interface_get_class(interface)) {
			case SFPTPD_INTERFACE_SFC:
				type = SFPTPD_CLOCK_TYPE_SFC;
				break;
			case SFPTPD_INTERFACE_XNET:
				type = SFPTPD_CLOCK_TYPE_XNET;
				break;
			case SFPTPD_INTERFACE_OTHER:
				type = SFPTPD_CLOCK_TYPE_NON_SFC;
			}

			rc = new_nic_clock(nic_id, type, general_config, &clock);
			if (rc != 0) {
				CRITICAL("failed to create nic clock idx %d, %s\n",
					 clock_dev_idx, strerror(rc));
				return;
			}

			clock->next = sfptpd_clock_list_head;
			sfptpd_clock_list_head = clock;
		} else if (clock->deleted) {
			/* If a previously-removed NIC is re-inserted we
			   may need to step the clock */
			if (!general_config->clocks.no_initial_correction)
				sfptpd_clock_correct_new(clock);
		}

		/* Link the existing or newly created clock to the interface */
		sfptpd_interface_set_clock(interface, clock);

		if (is_new) {
			/* Set disciplining state for new clock */
			rc = configure_new_clock(clock, general_config);
			if (rc != 0) {
				sfptpd_clock_shutdown();
				return;
			}
		}

	} else {
		/* For interfaces that don't have a hardware PTP
		 * function, point the interface at the system clock */
		sfptpd_interface_set_clock(interface, sfptpd_clock_system);
	}
}


static void clock_record_step(void)
{
	struct sfptpd_clock *clock = NULL;

	clock_lock();
	for (clock = sfptpd_clock_list_head; clock != NULL; clock = clock->next) {
		assert(clock->magic == SFPTPD_CLOCK_MAGIC);
<<<<<<< HEAD
		if (!clock->deleted &&
		    clock->type != SFPTPD_CLOCK_TYPE_SYSTEM &&
		    clock->u.nic.phc)
=======
		if (clock->type != SFPTPD_CLOCK_TYPE_SYSTEM &&
		    clock->u.nic.phc != NULL)
>>>>>>> 3c393f52
			sfptpd_phc_record_step(clock->u.nic.phc);
	}
	clock_unlock();
}


static int ptr_compar(const void *a, const void *b)
{
	const void **pa = (const void **) a;
	const void **pb = (const void **) b;

	if (*pa < *pb)
		return -1;
	else if (*pa > *pb)
		return 1;
	else
		return 0;
}


/* Take a snapshot of the clocks list.
 * This function should always be called with the hardware state lock
 * already taken.
 */
static struct sfptpd_clock **clock_snapshot(size_t *num_clocks, bool no_sfc)
{
	struct sfptpd_clock **snapshot;
	struct sfptpd_clock *node;
	size_t count;
	int index;

	count = 0;
	for (node = sfptpd_clock_list_head; node != NULL; node = node->next) {
		assert(node->magic == SFPTPD_CLOCK_MAGIC);
		if (!node->deleted &&
		    (!no_sfc || node->type == SFPTPD_CLOCK_TYPE_NON_SFC)) count++;
	}

	snapshot = calloc(count, sizeof *snapshot);
	if (!snapshot) {
		ERROR("clock: error allocating space for active clock snapshot, %s\n",
		      strerror(errno));
		goto finish;
	}

	index = 0;
	for (node = sfptpd_clock_list_head; node != NULL; node = node->next) {
		assert(node->magic == SFPTPD_CLOCK_MAGIC);
		if (!node->deleted &&
		    (!no_sfc || node->type == SFPTPD_CLOCK_TYPE_NON_SFC)) {
			assert(index < count);
			snapshot[index++] = node;
		}
	}
	assert(index == count);

	/* Sort the active clock list by pointer as part of contract with
	 * caller to make it easier for the caller to analyse changes. */
	qsort(snapshot, count, sizeof *snapshot, ptr_compar);

finish:
	if (num_clocks)
		*num_clocks = count;
	return snapshot;
}


/****************************************************************************
 * Public Functions
 *
 * In general all public functions in this module will acquire and release
 * the hardware state lock.
 *
 * There are some exceptions:
 *
 *   - functions which do not alter any state reflecting the hardware that
 *     their users would require to be in a consistent state.
 *
 *   - functions involved in iterating through the list: this is because
 *     it is safe to operate on an old version of the list as we do not
 *     delete the nodes, the next pointers remain valid and at the only
 *     current call site, the process will be triggered again once operations
 *     resulting from the underlying hardware change have completed.
 ****************************************************************************/

/* Not locked because this is called from startup and indeed saves the mutex */
int sfptpd_clock_initialise(struct sfptpd_config *config, pthread_mutex_t *hardware_state_lock)
{
	int rc = 0;
	struct sfptpd_config_general *general_config;

	sfptpd_clock_lock = hardware_state_lock;

	clock_lock();

	sfptpd_clock_config = config;
	general_config = sfptpd_general_config_get(config);
	
	/* Create a clock instance for the system clock */
	rc = new_system_clock(general_config, &sfptpd_clock_system);
	if (rc != 0) {
		CRITICAL("failed to create system clock instance\n");
		goto finish;
	}

	/* Initialise the linked list of clocks */
	sfptpd_clock_list_head = sfptpd_clock_system;

	/* Initialise the PHC subsystem */
	sfptpd_phc_set_diff_methods(general_config->phc_diff_methods);
	sfptpd_phc_set_pps_methods(general_config->phc_pps_method);

 finish:
	clock_unlock();
	return rc;
}


void sfptpd_clock_rescan_interfaces(void) {
	struct sfptpd_clock *clock;
	struct sfptpd_db_query_result interface_index_snapshot;
	int i;

	clock_lock();
	interface_index_snapshot = sfptpd_interface_get_active_ptp_snapshot();

	/* Iterate over the interfaces, find the clock associated with each
	 * interface and link the two. Where a clock doesn't exist, create it.
	 */
	for (i = 0; i < interface_index_snapshot.num_records; i++) {
		struct sfptpd_interface **intfp = interface_index_snapshot.record_ptrs[i];
		struct sfptpd_interface *intf = *intfp;
		int nic_id = sfptpd_interface_get_nic_id(intf);

		assert(!sfptpd_interface_is_deleted(intf));
		assert(sfptpd_interface_get_nic_id(intf) != -1);

		sfptpd_clock_init_interface(nic_id, intf);
	}

	for (clock = sfptpd_clock_list_head; clock != NULL; clock = clock->next) {
		/* Renew clock can theory fail if we are unable to open the PHC
		 * device. This may well happen in the hot-plug/breaker scenarios
		 * that Stratus have although it is likely to be a transitory
		 * condition. The result of failure is that the clock will not be
		 * usable for PTP but we have to carry on as best we can. */
		(void)renew_clock(clock);
	}

	interface_index_snapshot.free(&interface_index_snapshot);

	clock_dump_list("all", sfptpd_clock_list_head, 4);
	clock_unlock();
}


void sfptpd_clock_shutdown(void)
{
	struct sfptpd_clock *clock, *next;

	/* This happens if main exits before calling our initialise. */
	if (sfptpd_clock_list_head == NULL) return;

	clock_lock();
	for (clock = sfptpd_clock_list_head; clock != NULL; clock = next) {
		assert(clock->magic == SFPTPD_CLOCK_MAGIC);
		next = clock->next;
		clock_delete(clock);
	}
	sfptpd_clock_list_head = NULL;
	clock_unlock();
}


int sfptpd_clock_get_total(void)
{
	int count = 0;
	struct sfptpd_clock *node;

	clock_lock();
	for (node = sfptpd_clock_list_head; node != NULL; node = node->next)
		count++;
	clock_unlock();

	return count;
}

struct sfptpd_clock **sfptpd_clock_get_active_snapshot(size_t *num_clocks)
{
	struct sfptpd_clock **snapshot;
	size_t count = 0;

	clock_lock();
	snapshot = clock_snapshot(&count, false);
	clock_unlock();

	if (count != 0)
		*num_clocks = count;
	return snapshot;
}

void sfptpd_clock_free_active_snapshot(struct sfptpd_clock **snapshot)
{
	free(snapshot);
}

struct sfptpd_clock *sfptpd_clock_first_active(void)
{
	struct sfptpd_clock *clock;

	clock_lock();
	for (clock = sfptpd_clock_list_head;
	     clock != NULL;
	     clock = clock->next) {
		assert(clock->magic == SFPTPD_CLOCK_MAGIC);
		if (!clock->deleted) {
			break;
		}
	}
	clock_unlock();

	return clock;
}

struct sfptpd_clock *sfptpd_clock_next_active(struct sfptpd_clock *clock)
{
	clock_lock();

	assert(clock != NULL);
	clock = clock->next;

	for (; clock != NULL;
	     clock = clock->next) {
		assert(clock->magic == SFPTPD_CLOCK_MAGIC);
		if (!clock->deleted) {
			break;
		}
	}
	clock_unlock();

	return clock;
}

struct sfptpd_clock *sfptpd_clock_find_by_name(const char *name)
{
	struct sfptpd_clock *clock = NULL;
	assert(name != NULL);

	clock_lock();
	for (clock = sfptpd_clock_list_head; clock != NULL; clock = clock->next) {
		assert(clock->magic == SFPTPD_CLOCK_MAGIC);
		if ((strcmp(clock->short_name, name) == 0) ||
		    (strcmp(clock->long_name, name) == 0) ||
		    (strcmp(clock->hw_id_string, name) == 0))
			break;
	}
	clock_unlock();

	return clock;
}


struct sfptpd_clock *sfptpd_clock_find_by_hw_id(sfptpd_clock_id_t *hw_id)
{
	struct sfptpd_clock *clock = NULL;

	clock_lock();
	for (clock = sfptpd_clock_list_head; clock != NULL; clock = clock->next) {
		assert(clock->magic == SFPTPD_CLOCK_MAGIC);
		if (memcmp(&clock->hw_id, hw_id, sizeof(clock->hw_id) == 0)) {
			break;
		}
	}
	clock_unlock();

	return clock;
}


/* Not locked because to do so would be ineffective and unnecessary.
   The caller's operation is likely to be repeated shortly either because
   it is periodic or because it will be triggered by any current change.
*/
struct sfptpd_clock *sfptpd_clock_get_system_clock(void)
{
	return sfptpd_clock_system;
}

bool sfptpd_clock_get_been_locked(const struct sfptpd_clock *clock)
{
        return clock->lrc_been_locked;
}

void sfptpd_clock_set_been_locked(struct sfptpd_clock *clock, bool value)
{
        clock->lrc_been_locked = value;
}

/* Not locked because we do not expect clock ids to be changed in place */
bool sfptpd_clock_ids_equal(sfptpd_clock_id_t *id1,
			    sfptpd_clock_id_t *id2)
{
	assert(id1 != NULL);
	assert(id2 != NULL);
	return (memcmp(id1->id, id2->id, sizeof(id1->id)) == 0);
}


/* Not locked because shadow hardware state is not accessed. */
const char *sfptpd_clock_class_text(enum sfptpd_clock_class clock_class)
{
	const char *text_map[SFPTPD_CLOCK_CLASS_MAX] =
	{
		[SFPTPD_CLOCK_CLASS_LOCKED] = "locked",
		[SFPTPD_CLOCK_CLASS_HOLDOVER] = "holdover",
		[SFPTPD_CLOCK_CLASS_FREERUNNING] = "freerunning",
		[SFPTPD_CLOCK_CLASS_UNKNOWN] = "unknown"
	};

	assert(clock_class < SFPTPD_CLOCK_CLASS_MAX);
	return text_map[clock_class];
}


/* Not locked because shadow hardware state is not accessed. */
const char *sfptpd_clock_time_source_text(enum sfptpd_time_source time_source)
{
	const char *text = NULL;

	switch (time_source) {
	case SFPTPD_TIME_SOURCE_ATOMIC_CLOCK: text = "atomic clock"; break;
	case SFPTPD_TIME_SOURCE_GPS: text = "gps"; break;
	case SFPTPD_TIME_SOURCE_TERRESTRIAL_RADIO: text = "terrestrial radio"; break;
	case SFPTPD_TIME_SOURCE_PTP: text = "ptp"; break;
	case SFPTPD_TIME_SOURCE_NTP: text = "ntp"; break;
	case SFPTPD_TIME_SOURCE_HANDSET: text = "handset"; break;
	case SFPTPD_TIME_SOURCE_OTHER: text = "other"; break;
	case SFPTPD_TIME_SOURCE_INTERNAL_OSCILLATOR: text = "internal oscillator"; break;
	}

	return text;
}


/****************************************************************************/

int sfptpd_clock_load_freq_correction(struct sfptpd_clock *clock,
				      long double *freq_correction_ppb)
{
	int rc = 0;

	clock_lock();

	assert(clock != NULL);
	assert(clock->magic == SFPTPD_CLOCK_MAGIC);
	assert(clock->spec != NULL);
	assert(freq_correction_ppb != NULL);

	/* If configured to use save clock corrections, try to read the
	 * frequency correction from file. Otherwise, use the value 0 */
	if (clock->use_clock_correction) {
		rc = sfptpd_log_read_freq_correction(clock, &clock->freq_correction_ppb);
		if (rc != 0) {
			/* No saved frequency correction is available */
			clock->freq_correction_ppb = 0.0;
			rc = ENODATA;
			TRACE_L1("clock %s: no saved freq adj available\n",
				 clock->short_name);
		} else {
			TRACE_L1("clock %s: restored freq adj %0.3Lf from file\n",
				 clock->short_name, clock->freq_correction_ppb);
		}
	} else {
		clock->freq_correction_ppb = 0.0;
		TRACE_L4("clock %s: persistent clock correction disabled\n",
			 clock->short_name);
	}

	if ((clock->freq_correction_ppb > clock->max_freq_adj_ppb) ||
	    (clock->freq_correction_ppb < -clock->max_freq_adj_ppb)) {
		/* Check that the frequency adjustment is within the accuracy
		 * of this clock. If not, then don't use the data */
		WARNING("clock %s: saved frequency correction %0.3Lf is outside valid range [%0.3Lf,%0.3Lf]\n",
			clock->long_name, clock->freq_correction_ppb,
			-clock->max_freq_adj_ppb, clock->max_freq_adj_ppb);
		clock->freq_correction_ppb = 0.0;
		/* Delete the offending file! */
		sfptpd_log_delete_freq_correction(clock);
		rc = ENODATA;
	}

	/* Set the frequency adjustment according to the restored value */
	(void)sfptpd_clock_adjust_frequency(clock, clock->freq_correction_ppb);

	*freq_correction_ppb = clock->freq_correction_ppb;
	clock_unlock();
	return rc;
}


int sfptpd_clock_save_freq_correction(struct sfptpd_clock *clock, long double freq_correction_ppb)
{
	int rc = 0;

	clock_lock();

	assert(clock != NULL);
	assert(clock->magic == SFPTPD_CLOCK_MAGIC);
	assert(clock->spec != NULL);

	/* If the current frequency adjustment is outside the valid range
	 * of this clock, don't save it. */
	if ((freq_correction_ppb > clock->max_freq_adj_ppb) ||
	    (freq_correction_ppb < -clock->max_freq_adj_ppb)) {
		TRACE_L2("clock %s: freq adj %0.3Lf is outside valid range [%0.3Lf,%0.3Lf] - not saving\n",
			 clock->short_name, freq_correction_ppb,
			 -clock->max_freq_adj_ppb, clock->max_freq_adj_ppb);
		rc = ERANGE;
		goto finish;
	}

	/* Write the file and update our local copy */
	rc = sfptpd_log_write_freq_correction(clock, freq_correction_ppb);
	clock->freq_correction_ppb = freq_correction_ppb;

	TRACE_L1("clock %s: %s freq adj %0.3Lf to file\n",
		 clock->short_name,
		 rc == 0 ? "saved" : "could not save",
		 freq_correction_ppb);
 finish:
	clock_unlock();
	return rc;
}


/* Not locked because it is an atomic operation. */
long double sfptpd_clock_get_freq_correction(struct sfptpd_clock *clock)
{
	assert(clock != NULL);
	assert(clock->magic == SFPTPD_CLOCK_MAGIC);
	return clock->freq_correction_ppb;
}


/* Not locked because it is an atomic operation. */
bool sfptpd_clock_get_discipline(struct sfptpd_clock *clock)
{
	assert(clock != NULL);
	assert(clock->magic == SFPTPD_CLOCK_MAGIC);
	return clock->discipline;
}


/* Not locked because it only accesses unchanging shadow configuration */
bool sfptpd_clock_is_writable(struct sfptpd_clock *clock)
{
	assert(clock != NULL);
	assert(clock->magic == SFPTPD_CLOCK_MAGIC);
	return clock->discipline && !clock->read_only && (clock->blocked_count < 1);
}


/* Adjust ref count for temporary block */
bool sfptpd_clock_set_blocked(struct sfptpd_clock *clock, bool block)
{
	assert(clock != NULL);
	assert(clock->magic == SFPTPD_CLOCK_MAGIC);

	return (clock->blocked_count += block ? 1 : -1) > 0;
}

bool sfptpd_clock_is_blocked(const struct sfptpd_clock *clock)
{
	return clock->blocked_count > 0;
}


/****************************************************************************/

void sfptpd_clock_stats_record_offset(struct sfptpd_clock *clock,
				      long double offset, bool synchronized)
{
	struct sfptpd_stats_collection *stats;
	struct sfptpd_timespec now;

	clock_lock();

	assert(clock != NULL);
	assert(clock->magic == SFPTPD_CLOCK_MAGIC);

	stats = &clock->stats;
	sfclock_gettime(CLOCK_REALTIME, &now);
	sfptpd_stats_collection_update_range(stats, CLOCK_STATS_ID_OFFSET,
					     offset, now, true);
	sfptpd_stats_collection_update_count(stats, CLOCK_STATS_ID_SYNCHRONIZED,
					     synchronized? 1: 0);
	clock_unlock();
}


void sfptpd_clock_stats_record_epoch_alarm(struct sfptpd_clock *clock,
					   bool near_epoch)
{
	struct sfptpd_stats_collection *stats;

	clock_lock();

	assert(clock != NULL);
	assert(clock->magic == SFPTPD_CLOCK_MAGIC);

	stats = &clock->stats;
	sfptpd_stats_collection_update_count(stats, CLOCK_STATS_ID_NEAR_EPOCH,
					     near_epoch? 1: 0);
	clock_unlock();
}


void sfptpd_clock_stats_record_clustering_alarm(struct sfptpd_clock *clock,
					   bool out_of_threshold)
{
	struct sfptpd_stats_collection *stats;

	clock_lock();

	assert(clock != NULL);
	assert(clock->magic == SFPTPD_CLOCK_MAGIC);

	stats = &clock->stats;
	sfptpd_stats_collection_update_count(stats, CLOCK_STATS_ID_CLUSTERING,
					     out_of_threshold? 1: 0);
	clock_unlock();
}


void sfptpd_clock_stats_end_period(struct sfptpd_clock *clock,
				   struct sfptpd_timespec *time)
{
	struct sfptpd_stats_collection *stats;

	clock_lock();

	assert(clock != NULL);
	assert(clock->magic == SFPTPD_CLOCK_MAGIC);
	assert(time != NULL);

	stats = &clock->stats;
	sfptpd_stats_collection_end_period(stats, time);

	/* Write the historical statistics to file */
	sfptpd_stats_collection_dump(stats, clock, NULL);

	clock_unlock();
}


/****************************************************************************/

/* Not locked because it is an atomic operation. */
const char *sfptpd_clock_get_short_name(const struct sfptpd_clock *clock)
{
	assert(clock != NULL);
	assert(clock->magic == SFPTPD_CLOCK_MAGIC);
	return clock->short_name;
}


/* Not locked because it is an atomic operation. */
const char *sfptpd_clock_get_long_name(const struct sfptpd_clock *clock)
{
	assert(clock != NULL);
	assert(clock->magic == SFPTPD_CLOCK_MAGIC);
	return clock->long_name;
}


/* Not locked because it is an atomic operation. */
const char *sfptpd_clock_get_hw_id_string(const struct sfptpd_clock *clock)
{
	assert(clock != NULL);
	assert(clock->magic == SFPTPD_CLOCK_MAGIC);
	return clock->hw_id_string;
}

int sfptpd_clock_get_hw_id(const struct sfptpd_clock *clock,
			   sfptpd_clock_id_t *hw_id)
{
	assert(clock != NULL);
	assert(clock->magic == SFPTPD_CLOCK_MAGIC);
	assert(hw_id != NULL);

	*hw_id = clock->hw_id;

	if (!clock->deleted &&
	    memcmp(&clock->hw_id, &SFPTPD_CLOCK_ID_UNINITIALISED, sizeof clock->hw_id))
		return 0;
	else
		return ENODATA;
}

/** Get the clock ID associated with this clock
 * @param clock Pointer to clock instance
 * @return 0 or errno
 */
int sfptpd_clock_get_hw_id(const struct sfptpd_clock *clock,
			   sfptpd_clock_id_t *hw_id);


/* Not locked because it is an atomic operation. */
const char *sfptpd_clock_get_fname_string(const struct sfptpd_clock *clock)
{
	assert(clock != NULL);
	assert(clock->magic == SFPTPD_CLOCK_MAGIC);
	return clock->fname_string;
}


/* Not locked because it is an atomic operation. */
void sfptpd_clock_init_hw_id_string(char *buf, const sfptpd_clock_id_t hw_id,
				    int max_len)
{
	assert(buf != NULL);
	snprintf(buf, max_len, SFPTPD_FORMAT_EUI64,
		 hw_id.id[0], hw_id.id[1], hw_id.id[2], hw_id.id[3],
		 hw_id.id[4], hw_id.id[5], hw_id.id[6], hw_id.id[7]);
}


/* Not locked because system clocks cannot become NIC clocks and the rest
   is an atomic operation. */
struct sfptpd_interface *sfptpd_clock_get_primary_interface(const struct sfptpd_clock *clock)
{
	assert(clock != NULL);
	assert(clock->magic == SFPTPD_CLOCK_MAGIC);
	if (clock->type == SFPTPD_CLOCK_TYPE_SYSTEM)
		return NULL;
	assert(clock->u.nic.primary_if != NULL);
	return clock->u.nic.primary_if;
}


/* Not locked. TODO: re-evaluate whether this is safe. */
void sfptpd_clock_get_accuracy(struct sfptpd_clock *clock,
			       enum sfptpd_clock_stratum *stratum,
			       long double *accuracy,
			       long double *holdover)
{
	assert(clock != NULL);
	assert(clock->magic == SFPTPD_CLOCK_MAGIC);
	assert(clock->spec != NULL);
	assert(stratum != NULL);
	assert(accuracy != NULL);
	assert(holdover != NULL);

	clock_lock();
	*stratum = clock->spec->stratum;
	*accuracy = clock->spec->accuracy;
	*holdover = clock->spec->holdover;
	clock_unlock();
}


/* Not locked because it is an atomic operation. */
long double sfptpd_clock_get_max_frequency_adjustment(struct sfptpd_clock *clock)
{
	assert(clock != NULL);
	assert(clock->magic == SFPTPD_CLOCK_MAGIC);
	return clock->max_freq_adj_ppb;
}


/****************************************************************************/

int sfptpd_clock_adjust_time(struct sfptpd_clock *clock, struct sfptpd_timespec *offset)
{
	int rc = 0;
	struct timex t;

	clock_lock();

	assert(clock != NULL);
	assert(clock->magic == SFPTPD_CLOCK_MAGIC);
	assert(offset != NULL);

	if (clock->type != SFPTPD_CLOCK_TYPE_SYSTEM &&
	    clock->u.nic.phc == NULL) {
		ERROR("clock %s: unable to step clock - no phc device\n",
		      clock->long_name);
		rc = ENODEV;
		goto finish;
	}

	if (clock->read_only) {
		NOTICE("clock %s: adjust time blocked by \"clock-control no-adjust\" or \"clock-readonly\"\n",
		       clock->long_name);
		goto finish;
	}

	if (clock->blocked_count > 0) {
		NOTICE("clock %s: adjust time temporarily blocked\n",
		       clock->long_name);
		goto finish;
	}

	INFO("clock %s: applying offset %0.9Lf seconds\n",
	     clock->short_name, sfptpd_time_timespec_to_float_s(offset));

	memset(&t, 0, sizeof(t));
	t.modes = ADJ_SETOFFSET | ADJ_NANO;
	t.time.tv_sec  = offset->sec;
	t.time.tv_usec = offset->nsec;

	if (clock->type == SFPTPD_CLOCK_TYPE_SYSTEM &&
	    clock->cfg_rtc_adjust) {
		t.modes |= ADJ_STATUS;
		t.status = clock->u.system.kernel_status;
	}

	rc = clock_adjtime(clock->posix_id, &t);
	if (rc < 0) {
		WARNING("clock %s: failed to step clock using clock_adjtime(), %s\n",
			clock->long_name, strerror(errno));
		rc = errno;
		goto finish;
	}

	/* Record step for all PHC clocks to avoid stale comparisons */
	clock_record_step();

	/* clock_adjtime() returns a non-negative value on success */
	rc = 0;
finish:
	clock_unlock();
	return rc;
}


int sfptpd_clock_adjust_frequency(struct sfptpd_clock *clock, long double freq_adj_ppb)
{
	int rc = 0;
	struct sfptpd_timespec now;

	clock_lock();

	assert(clock != NULL);
	assert(clock->magic == SFPTPD_CLOCK_MAGIC);

	if (clock->type != SFPTPD_CLOCK_TYPE_SYSTEM &&
	    clock->u.nic.phc == NULL) {
		ERROR("clock %s: unable to adjust frequency - no phc device\n",
		      clock->long_name);
		rc = ENODEV;
		goto finish;
	}

	if (clock->read_only) {
		TRACE_L4("clock %s: adjust freq blocked by \"clock-control no-adjust\" or \"clock-readonly\"\n",
			 clock->long_name);
		goto finish;
	}

	if (clock->blocked_count > 0) {
		TRACE_L4("clock %s: adjust freq temporarily blocked\n",
			 clock->long_name);
		goto finish;
	}

	TRACE_L4("clock %s: applying freq adjustment %0.3Lf ppb\n",
		 clock->short_name, freq_adj_ppb);

	/* Record the new frequency */
	sfclock_gettime(CLOCK_REALTIME, &now);
	sfptpd_stats_collection_update_range(&clock->stats,
					     CLOCK_STATS_ID_FREQ_ADJ,
					     freq_adj_ppb,
					     now, true);

	/* Saturate the frequency adjustment */
	if (freq_adj_ppb > clock->max_freq_adj_ppb)
		freq_adj_ppb = clock->max_freq_adj_ppb;
	if (freq_adj_ppb < -clock->max_freq_adj_ppb)
		freq_adj_ppb = -clock->max_freq_adj_ppb;

	struct timex t;
	long double freq = freq_adj_ppb;

	memset(&t, 0, sizeof(t));

	if (clock->type == SFPTPD_CLOCK_TYPE_SYSTEM) {
		long double tick;
		struct sfptpd_clock_system *system = &clock->u.system;

		/* If the frequency adjustment is large, this is achieved by
		* adjusting the kernel tick length (t.tick) and placing the
		* remainder in the frequency adjustment (t.freq).
		*/
		tick = 0.0;
		if (freq > system->max_freq_adj) {
			tick = roundl((freq_adj_ppb - system->max_freq_adj) / system->tick_resolution_ppb);
			if (tick > system->max_tick)
				tick = system->max_tick;
			freq -= tick * system->tick_resolution_ppb;
		} else if (freq < -system->max_freq_adj) {
			tick= -roundl((-freq_adj_ppb - system->max_freq_adj) / system->tick_resolution_ppb);
			if (tick < system->min_tick)
				tick = system->min_tick;
			freq -= tick * system->tick_resolution_ppb;
		}

		/* Saturate the frequency adjustment */
		if (freq > system->max_freq_adj)
			freq = system->max_freq_adj;
		else if (freq < -system->max_freq_adj)
			freq = -system->max_freq_adj;

		t.modes |= ADJ_TICK;
		t.tick = (long)roundl(tick + (1000000.0 / system->tick_freq_hz));

		if (clock->cfg_rtc_adjust) {
			t.modes |= ADJ_STATUS;
			t.status = clock->u.system.kernel_status;
		}
	}

	/* The 'freq' field in the 'struct timex' is in parts per
	* million, but with a 16 bit binary fractional field. */
	t.modes |= ADJ_FREQUENCY;
	t.freq = (long)roundl(freq * (((1 << 16) + 0.0) / 1000.0));

	rc = clock_adjtime(clock->posix_id, &t);
	if (rc < 0) {
		WARNING("clock %s: failed to adjust frequency using clock_adjtime(), %s\n",
			clock->long_name, strerror(errno));
		rc = errno;
		goto finish;
	}

	/* clock_adjtime() returns a non-negative value on success */
	rc = 0;
 finish:
	clock_unlock();
	return rc;
}


int sfptpd_clock_get_frequency(struct sfptpd_clock *clock,
			       sfptpd_time_t *freq_adj,
			       sfptpd_time_t *tick_len)
{
	int rc = 0;

	clock_lock();

	assert(freq_adj != NULL);
	assert(tick_len != NULL);
	assert(clock != NULL);
	assert(clock->magic == SFPTPD_CLOCK_MAGIC);

	if (clock->type != SFPTPD_CLOCK_TYPE_SYSTEM &&
	    clock->u.nic.phc == NULL) {
		ERROR("clock %s: unable to adjust frequency - no phc device\n",
		      clock->long_name);
		rc = ENODEV;
		goto finish;
	}

	struct timex t;
	memset(&t, 0, sizeof(t));

	rc = clock_adjtime(clock->posix_id, &t);
	if (rc < 0) {
		WARNING("clock %s: failed to read clock frequency using clock_adjtime(), %s\n",
			clock->long_name, strerror(errno));
		rc = errno;
		goto finish;
	}

	*freq_adj = (1000.0L * (sfptpd_time_t) t.freq) / 65536.0L;

	if (clock->type == SFPTPD_CLOCK_TYPE_SYSTEM &&
	    t.tick != 0)
		*tick_len = clock->u.system.tick_resolution_ppb * (sfptpd_time_t) t.tick;
	else
		*tick_len = 1000000000.0L;

	rc = 0;
 finish:
	clock_unlock();
	return rc;
}


int sfptpd_clock_schedule_leap_second(enum sfptpd_leap_second_type type)
{
	struct sfptpd_clock *clock;
	struct timex t;
	int rc = 0;

	clock_lock();
	assert(type < SFPTPD_LEAP_SECOND_MAX);

	/* Only the system clock supports leap second scheduling */
	clock = sfptpd_clock_system;

	if (clock->read_only) {
		TRACE_L3("clock %s: schedule leap second blocked by \"clock-control no-adjust\"\n",
			 clock->short_name);
		goto finish;
	}

	TRACE_L4("clock %s: scheduling %s leap second for midnight today UTC\n",
		 clock->short_name,
		 (type == SFPTPD_LEAP_SECOND_NONE)? "no":
			(type == SFPTPD_LEAP_SECOND_59)? "59": "61");

	/* Adjust master copy of status flags */
	clock->u.system.kernel_status &= ~(STA_DEL | STA_INS);
	switch (type) {
	case SFPTPD_LEAP_SECOND_NONE:
		/* Cancelled leap second */
		break;
	case SFPTPD_LEAP_SECOND_59:
		clock->u.system.kernel_status |= STA_DEL;
		break;
	case SFPTPD_LEAP_SECOND_61:
		clock->u.system.kernel_status |= STA_INS;
		break;
	default:
		assert(!"missing case");
	}

	/* Write the adjtimex flags */
	t.modes = ADJ_STATUS;
	t.status = clock->u.system.kernel_status;
	rc = adjtimex(&t);
	if (rc < 0) {
		ERROR("couldn't set/clear adjtimex status, %s\n", strerror(errno));
		rc = errno;
		goto finish;
	}

 finish:
	clock_unlock();
	return rc;
}


int sfptpd_clock_leap_second_now(enum sfptpd_leap_second_type type)
{
	struct sfptpd_clock *clock;
	struct sfptpd_timespec step;

	struct sfptpd_config_general *config = sfptpd_general_config_get(sfptpd_clock_config);

	if ((type != SFPTPD_LEAP_SECOND_59) && (type != SFPTPD_LEAP_SECOND_61)) {
		ERROR("invalid leap second type %d\n", type);
		return EINVAL;
	}

	sfptpd_time_from_s(&step, (type == SFPTPD_LEAP_SECOND_59)? 1: -1);

	/* No action is required for the system clock as it supports leap
	 * second scheduling rather than manually stepping the clock at
	 * midnight */
	clock_lock();
	for (clock = sfptpd_clock_list_head; clock != NULL; clock = clock->next) {
		if ((clock->type == SFPTPD_CLOCK_TYPE_SFC) ||
		    (clock->type == SFPTPD_CLOCK_TYPE_XNET) ||
		    (clock->type == SFPTPD_CLOCK_TYPE_NON_SFC && config->non_sfc_nics)) {
			sfptpd_clock_adjust_time(clock, &step);
		}
	}
	clock_unlock();

	return 0;
}


int sfptpd_clock_get_time(const struct sfptpd_clock *clock, struct sfptpd_timespec *time)
{
	int rc = 0;

	clock_lock();

	assert(clock != NULL);
	assert(clock->magic == SFPTPD_CLOCK_MAGIC);
	assert(time != NULL);

	if (clock->type != SFPTPD_CLOCK_TYPE_SYSTEM &&
	    clock->u.nic.phc == NULL) {
		ERROR("clock %s: unable to get time - no phc device\n",
		      clock->long_name);
		rc = ENODEV;
		goto finish;
	}

	if (sfclock_gettime(clock->posix_id, time) < 0) {
		ERROR("clock %s: error getting system time, %s\n",
		      clock->long_name, strerror(errno));
		rc = errno;
		goto finish;
	}
 finish:
	clock_unlock();
	return rc;
}


int sfptpd_clock_compare(struct sfptpd_clock *clock1, struct sfptpd_clock *clock2,
			 struct sfptpd_timespec *diff)
{
	struct sfptpd_timespec diff2;
	int rc = 0;

	clock_lock();

	assert(clock1 != NULL);
	assert(clock1->magic == SFPTPD_CLOCK_MAGIC);
	assert(clock2 != NULL);
	assert(clock2->magic == SFPTPD_CLOCK_MAGIC);
	assert(diff != NULL);

	/* Make sure the difference is zero */
	sfptpd_time_zero(diff);

	/* If either clock has been deleted we can't proceed */
	if (clock1->deleted || clock2->deleted) {
		/* Bypass any later error-checking as
		   this is a clean no-op condition */
		clock_unlock();
		return ENOENT;
	}

	/* We expect all clocks other than the system clock to have a PHC
	 * device */
	if (((clock1->type != SFPTPD_CLOCK_TYPE_SYSTEM) && (clock1->u.nic.phc == NULL)) |
	    ((clock2->type != SFPTPD_CLOCK_TYPE_SYSTEM) && (clock2->u.nic.phc == NULL))) {
		clock_unlock();
		return ENOSYS;
	}

	if (clock1->type != SFPTPD_CLOCK_TYPE_SYSTEM) {
		rc = sfptpd_phc_compare_to_sys_clk(clock1->u.nic.phc, diff);

		if (rc != 0) {
			sfptpd_stats_collection_update_count(&clock1->stats,
							     CLOCK_STATS_ID_SYNC_FAIL, 1);

			/* If this is second comparison failure in a short
			 * time issue a warning, otherwise just trace */
			if (clock1->good_compare_count < CLOCK_BAD_COMPARE_WARN_THRESHOLD)
				WARNING("failed to compare clock %s and system clock, error %s\n",
					clock1->long_name, strerror(rc));
			else
				TRACE_L4("failed to compare clock %s and system clock, error %s\n",
					 clock1->long_name, strerror(rc));
			clock1->good_compare_count = 0;
			goto finish;
		}

		/* Count the number of sequential good compares */
		clock1->good_compare_count++;

		sfptpd_stats_collection_update_count(&clock1->stats,
						     CLOCK_STATS_ID_SYNC_FAIL, 0);
	}

	if (clock2->type != SFPTPD_CLOCK_TYPE_SYSTEM) {
		rc = sfptpd_phc_compare_to_sys_clk(clock2->u.nic.phc, &diff2);

		if (rc != 0) {
			/* We always update the stats of clock1 even if this
			 * intermediate comparison does not involve clock1
			 * because clock 1 is the consumer of the comparison
			 * i.e. the slave clock */
			sfptpd_stats_collection_update_count(&clock1->stats,
							     CLOCK_STATS_ID_SYNC_FAIL, 1);

			/* If this is second comparison failure in a short
			 * time issue a warning, otherwise just trace */
			if (clock2->good_compare_count < CLOCK_BAD_COMPARE_WARN_THRESHOLD)
				WARNING("failed to compare clock %s and system clock, error %s\n",
					clock2->long_name, strerror(rc));
			else
				TRACE_L4("failed to compare clock %s and system clock, error %s\n",
					 clock2->long_name, strerror(rc));
			clock2->good_compare_count = 0;
			goto finish;
		}

		/* Count the number of sequential good compares */
		clock2->good_compare_count++;

		/* Store the difference. There are two cases:
		 *   clock1 = sys, clock2 = ptp   =>   -(Tptp - Tsys)
		 *   clock1 = ptp, clock2 = ptp   =>   (Tptp1 - Tsys - (Tptp2 - Tsys)
		 * which equate to the same subtraction operation. */
		sfptpd_time_subtract(diff, diff, &diff2);

		sfptpd_stats_collection_update_count(&clock2->stats,
						     CLOCK_STATS_ID_SYNC_FAIL, 0);
	}

 finish:
	clock_unlock();

	if (rc == EOPNOTSUPP) {
		/* This should never happen in any serious configuration (there's
		   no excuse not to include the 'read-time' method for fallback)
		   and we can't be sure this will be found in startup call sequence
		   so we'd better force an exit. */
		rc = sfptpd_thread_error(rc);
	}

	return rc;
}


int sfptpd_clock_set_time(struct sfptpd_clock *clock_to,
			  struct sfptpd_clock *clock_from,
			  const struct sfptpd_timespec *threshold,
			  bool is_initial_correction)
{
	struct sfptpd_timespec diff;
	int rc;

	if (clock_to == clock_from ||
	    (is_initial_correction &&
	     clock_to->initial_correction_applied))
		return 0;

	clock_lock();

	assert(clock_to != NULL);
	assert(clock_from != NULL);

	/* Rather than set the NIC time, get an
	 * accurate difference between the two clocks
	 * and apply this offset */

	rc = sfptpd_clock_compare(clock_from, clock_to, &diff);

	if (rc == 0 &&
	    (threshold == NULL ||
	     sfptpd_time_cmp(&diff, threshold) >= 0)) {
		rc = sfptpd_clock_adjust_time(clock_to, &diff);
		if (rc == 0 && is_initial_correction)
			clock_to->initial_correction_applied = true;
	}

	clock_unlock();
	return rc;
}


int sfptpd_clock_set_sync_status(struct sfptpd_clock *clock, bool in_sync,
				 unsigned int timeout)
{
	struct efx_sock_ioctl sfc_req;
	int rc = 0;

	clock_lock();

	assert(clock != NULL);
	assert(clock->magic == SFPTPD_CLOCK_MAGIC);

	if (clock->read_only) {
		TRACE_L4("clock %s: set sync status blocked by \"clock-control no-adjust\" or \"clock-readonly\"\n",
			 clock->long_name);
		goto finish;
	}

	if (clock->type == SFPTPD_CLOCK_TYPE_SYSTEM &&
	    clock->cfg_rtc_adjust) {
		if (in_sync)
			clock->u.system.kernel_status &= ~STA_UNSYNC;
		else
			clock->u.system.kernel_status |= STA_UNSYNC;
		goto finish;
	}

	if (clock->type != SFPTPD_CLOCK_TYPE_SFC && clock->type != SFPTPD_CLOCK_TYPE_XNET) {
		rc = ENOSYS;
		goto finish;
	}

	if (!clock->u.nic.supports_sync_status_reporting) {
		rc = EOPNOTSUPP;
		goto finish;
	}

	/* Update the sync status via a private IOCTL unless inhibited. */
	memset(&sfc_req, 0, sizeof(sfc_req));
	sfc_req.cmd = EFX_TS_SET_SYNC_STATUS;
	sfc_req.u.ts_set_sync_status.in_sync = in_sync? 1: 0;
	sfc_req.u.ts_set_sync_status.timeout = timeout;

	rc = sfptpd_interface_ioctl(clock->u.nic.primary_if, SIOCEFX, &sfc_req);
	if (rc == 0) {
		TRACE_L6("clock %s: set sync status to %d\n", 
		         clock->long_name, in_sync);
		goto finish;
	}

	/* If the request failed because the clock doesn't support sync status
	 * reporting then record this and don't try to make the call again */
	if (rc == EOPNOTSUPP) {
		clock->u.nic.supports_sync_status_reporting = false;
		TRACE_L3("clock %s: set sync status not supported\n",
			 clock->long_name);
	} else {
		WARNING("clock %s: failed to set sync status: %s\n",
			clock->long_name, strerror(rc));
	}
 finish:
	clock_unlock();
	return rc;
}


/****************************************************************************/

int sfptpd_clock_pps_enable(struct sfptpd_clock *clock)
{
	struct efx_sock_ioctl sfc_req;
	int rc = 0;

	clock_lock();

	assert(clock != NULL);
	assert(clock->magic == SFPTPD_CLOCK_MAGIC);

	if (clock->u.nic.phc != NULL &&
	    ((clock->type == SFPTPD_CLOCK_TYPE_NON_SFC && clock->cfg_non_sfc_nics) ||
	     (clock->type == SFPTPD_CLOCK_TYPE_XNET) ||
	     (clock->type == SFPTPD_CLOCK_TYPE_SFC &&
	      (!clock->u.nic.supports_efx || clock->cfg_avoid_efx)))) {
		rc = sfptpd_phc_enable_pps(clock->u.nic.phc, true);
		goto finish;
	}

	if (clock->type != SFPTPD_CLOCK_TYPE_SFC) {
		rc = ENOSYS;
		goto finish;
	}

	/* Enable the PPS input via a private IOCTL */
	memset(&sfc_req, 0, sizeof(sfc_req));
	sfc_req.cmd = EFX_TS_ENABLE_HW_PPS;
	sfc_req.u.pps_enable.enable = 1;

	rc = sfptpd_interface_ioctl(clock->u.nic.primary_if, SIOCEFX, &sfc_req);
	if (rc == 0) {
		INFO("clock %s: SFC PPS input enabled\n",
		     clock->long_name);
	} else {
		ERROR("clock %s: failed to enable PPS input: %s\n",
		      clock->long_name, strerror(rc));
	}

 finish:
	clock_unlock();
	return rc;
}


int sfptpd_clock_pps_disable(struct sfptpd_clock *clock)
{
	struct efx_sock_ioctl sfc_req;
	int rc = 0;

	clock_lock();

	assert(clock != NULL);
	assert(clock->magic == SFPTPD_CLOCK_MAGIC);

	if (clock->u.nic.phc != NULL &&
	    ((clock->type == SFPTPD_CLOCK_TYPE_NON_SFC && clock->cfg_non_sfc_nics) ||
	     (clock->type == SFPTPD_CLOCK_TYPE_XNET) ||
	     (clock->type == SFPTPD_CLOCK_TYPE_SFC &&
	      (!clock->u.nic.supports_efx || clock->cfg_avoid_efx)))) {
		rc = sfptpd_phc_enable_pps(clock->u.nic.phc, false);
		goto finish;
	}

	if (clock->type != SFPTPD_CLOCK_TYPE_SFC) {
		rc = ENOSYS;
		goto finish;
	}
	
	/* Disable the PPS input via a private IOCTL */
	memset(&sfc_req, 0, sizeof(sfc_req));
	sfc_req.cmd = EFX_TS_ENABLE_HW_PPS;
	sfc_req.u.pps_enable.enable = 0;
	(void)sfptpd_interface_ioctl(clock->u.nic.primary_if, SIOCEFX, &sfc_req);

 finish:
	clock_unlock();
	return rc;
}


void sfptpd_clock_correct_new(struct sfptpd_clock *clock)
{
	long double not_used;
	struct sfptpd_timespec time;
	int rc;

	assert(clock->magic == SFPTPD_CLOCK_MAGIC);

	(void)sfptpd_clock_load_freq_correction(clock, &not_used);

	/* Don't attempt to correct the system clock */
	if ((clock->type == SFPTPD_CLOCK_TYPE_SFC) ||
	    (clock->type == SFPTPD_CLOCK_TYPE_XNET) ||
	    ((clock->type == SFPTPD_CLOCK_TYPE_NON_SFC) && clock->cfg_non_sfc_nics)) {
		/* Read the NIC clock time. If it is near the epoch
		 * then we conclude that it has never been set. Set
		* it to the current system time */
		rc = sfptpd_clock_get_time(clock, &time);
		if (rc != 0) {
			ERROR("failed to read clock %s time, %s\n",
			      clock->long_name, strerror(rc));
		} else {
		        struct sfptpd_config_general *gconf;
			gconf = sfptpd_general_config_get(sfptpd_clock_config);

			if (time.sec < SFPTPD_NIC_TIME_VALID_THRESHOLD ||
			    gconf->initial_clock_correction == SFPTPD_CLOCK_INITIAL_CORRECTION_ALWAYS) {
				sfptpd_clock_set_time(clock, sfptpd_clock_system, NULL, true);
			}
		}
	}
}


int sfptpd_clock_pps_get_fd(struct sfptpd_clock *clock)
{

	assert(clock != NULL);
	assert(clock->magic == SFPTPD_CLOCK_MAGIC);

	if (clock->u.nic.phc != NULL &&
	    ((clock->type == SFPTPD_CLOCK_TYPE_NON_SFC && clock->cfg_non_sfc_nics) ||
	     (clock->type == SFPTPD_CLOCK_TYPE_XNET) ||
	     (clock->type == SFPTPD_CLOCK_TYPE_SFC &&
	      (!clock->u.nic.supports_efx || clock->cfg_avoid_efx)))) {
		return sfptpd_phc_get_pps_fd(clock->u.nic.phc);
	} else {
		return -1;
	}
}


int sfptpd_clock_pps_get(struct sfptpd_clock *clock, uint32_t *sequence_num,
			 struct sfptpd_timespec *time)
{
	struct efx_sock_ioctl sfc_req;
	int rc = 0;

	clock_lock();

	assert(clock != NULL);
	assert(clock->magic == SFPTPD_CLOCK_MAGIC);
	assert(sequence_num != NULL);
	assert(time != NULL);

	if (clock->u.nic.phc != NULL &&
	    ((clock->type == SFPTPD_CLOCK_TYPE_NON_SFC && clock->cfg_non_sfc_nics) ||
	     (clock->type == SFPTPD_CLOCK_TYPE_XNET) ||
	     (clock->type == SFPTPD_CLOCK_TYPE_SFC &&
	      (!clock->u.nic.supports_efx || clock->cfg_avoid_efx)))) {
		rc = sfptpd_phc_get_pps_event(clock->u.nic.phc, time, sequence_num);
		goto finish;
	}

	if (clock->type != SFPTPD_CLOCK_TYPE_SFC) {
		rc = ENOSYS;
		goto finish;
	}

	/* Read a PPS event via a private IOCTL */
	memset(&sfc_req, 0, sizeof(sfc_req));
	sfc_req.cmd = EFX_TS_GET_PPS;
	sfc_req.u.pps_event.timeout = 0;

	rc = sfptpd_interface_ioctl(clock->u.nic.primary_if, SIOCEFX, &sfc_req);
	if (rc == 0) {
		*sequence_num = sfc_req.u.pps_event.sequence;
		sfptpd_time_init(time,
				 sfc_req.u.pps_event.nic_assert.tv_sec,
				 sfc_req.u.pps_event.nic_assert.tv_nsec, 0);

		TRACE_L5("clock %s: external timestamp at " SFPTPD_FMT_SFTIMESPEC "\n",
			 clock->short_name, SFPTPD_ARGS_SFTIMESPEC(*time));
		goto finish;
	}

	if ((rc == ETIMEDOUT) || (rc == EINTR)) {
		rc = EAGAIN;
		goto finish;
	}

	ERROR("clock %s: failed to get PPS event: %s\n",
              clock->long_name, strerror(rc));
 finish:
	clock_unlock();
	return rc;
}


const char *sfptpd_clock_get_diff_method(struct sfptpd_clock *clock)
{
	assert(clock != NULL);
	assert(clock->magic == SFPTPD_CLOCK_MAGIC);

	if (clock->type == SFPTPD_CLOCK_TYPE_SYSTEM) {
		return "zero";
	} else if (clock->u.nic.phc != NULL) {
		return sfptpd_phc_get_diff_method_name(clock->u.nic.phc);
	} else {
		return "none";
	}
}


const char *sfptpd_clock_get_pps_method(struct sfptpd_clock *clock)
{
	assert(clock != NULL);
	assert(clock->magic == SFPTPD_CLOCK_MAGIC);

	if (clock->type == SFPTPD_CLOCK_TYPE_SYSTEM) {
		return "n/a";
	} else if (clock->u.nic.supports_efx &&
		   !clock->cfg_avoid_efx) {
		return "efx";
	} else if (clock->u.nic.phc != NULL) {
		return sfptpd_phc_get_pps_method_name(clock->u.nic.phc);
	} else {
		return "none";
	}
}

bool sfptpd_clock_is_system(const struct sfptpd_clock *clock)
{
	return is_system_clock(clock);
}

bool sfptpd_clock_is_active(const struct sfptpd_clock *clock)
{
	assert(!clock || clock->magic == SFPTPD_CLOCK_MAGIC);

	return clock && !clock->deleted;
}

int sfptpd_clock_deduplicate(void)
{
	struct sfptpd_clock **clocks_table;
	struct sfptpd_clock *sys;
	size_t count = 0;
	/* A large settlement period is required; at least >1s in case of PPS
	 * phc diff method being in use. */
	const useconds_t settle = 1000000;
	struct sfptpd_timespec test_adjustment;
	struct sfptpd_timespec restore_adjustment;
	struct sfptpd_timespec threshold;
	struct sfptpd_timespec t;
	struct sfptpd_clock_calibration *calibrations;
	int i, j;
	int rc;
	int changes = 0;

	clock_lock();

	clocks_table = clock_snapshot(&count, true);

	if (count < 2)
		goto finish;

	NOTICE("clock: identifying duplicate phc clocks, a destructive operation\n");

	sys = sfptpd_clock_get_system_clock();
	sfptpd_time_init(&test_adjustment, -1L, 0U, 0U);
	sfptpd_time_init(&threshold, 0L, 200000000U, 0U);
	sfptpd_time_negate(&restore_adjustment, &test_adjustment);
	calibrations = calloc(count, sizeof *calibrations);
	if (calibrations == NULL) {
		rc = errno;
		ERROR("clock: allocating calibration structures, %s\n", strerror(rc));
		goto finish;
        }

	/* Record current offsets */
	for (i = 0; i < count; i++) {
		struct sfptpd_clock *clock = clocks_table[i];
		struct sfptpd_clock_calibration *calibration = calibrations + i;

		rc = sfptpd_interface_hw_timestamping_suspend(&calibration->intf_query,
							      clock->u.nic.device_idx);
		if (rc != 0)
			calibration->error = true;
		rc = sfptpd_clock_compare(clock, sys, &calibration->offset);
		if (rc != 0) {
			ERROR("clock %s: dedup1, %s\n",
			      clock->short_name, strerror(rc));
			calibration->error = true;
		}
	}

	/* Check effect of adjusting freq for each clock */
	for (i = 0; i < count; i++) {
		struct sfptpd_clock *clock = clocks_table[i];
		struct sfptpd_clock_calibration *calibration = calibrations + i;
		struct sfptpd_timespec mod_offset;

		if (calibration->error)
			continue;

		/* Apply temporary offset */
		sfptpd_time_add(&mod_offset, &calibration->offset, &test_adjustment);
		rc = sfptpd_clock_adjust_time(clock, &test_adjustment);
		if (rc != 0) {
			ERROR("clock %s: dedup2, %s\n",
			      clock->short_name, strerror(rc));
			calibration->error = true;
		}
		usleep(settle);

		/* Check new offset */
		rc = sfptpd_clock_compare(clock, sys, &t);
		if (rc != 0) {
			ERROR("clock %s: dedup3, %s\n",
			      clock->short_name, strerror(rc));
			calibration->error = true;
		}
		if (!sfptpd_time_equal_within(&t, &mod_offset, &threshold)) {
			INFO("clock %s: deduplication: did not take test adjustment\n",
			     clock->short_name);
			calibration->inert = true;
		}

		/* Check if offset impacts other clocks */
		for (j = 0; j < count; j++) {
			struct sfptpd_clock *other = clocks_table[j];
			if (i == j)
				continue;
			if (calibrations[j].error)
				continue;

			rc = sfptpd_clock_compare(other, sys, &t);
			if (rc != 0) {
				ERROR("clock %s: dedup4, %s\n",
				      other->short_name, strerror(rc));
				calibrations[j].error = true;
			}
			if (!sfptpd_time_equal_within(&t, &calibrations[j].offset, &threshold)) {
				struct sfptpd_timespec mod2;
				TRACE_L4("clock %s: while adjusting this clock, clock %s also changed\n",
				     clock->short_name, other->short_name);
				sfptpd_time_add(&mod2, &calibrations[j].offset, &test_adjustment);
				if (sfptpd_time_equal_within(&t, &mod2, &threshold)) {
					INFO("clock %s: deduplication: %s governs %s\n",
					     clock->short_name, clock->short_name, other->short_name);
					calibrations[j].governor = clock;
				}
			}
		}

		/* Restore original offset */
		rc = sfptpd_clock_adjust_time(clock, &restore_adjustment);
		if (rc != 0) {
			ERROR("clock %s: dedup5, %s\n",
			      clock->short_name, strerror(rc));
			calibration->error = true;
		}
		usleep(settle);
	}

	NOTICE("clock: identification of duplicate phc clocks complete\n");

	for (i = 0; i < count; i++) {
		struct sfptpd_clock *clock = clocks_table[i];
		struct sfptpd_clock_calibration *calibration = calibrations + i;

		sfptpd_interface_hw_timestamping_restore(&calibration->intf_query);

		if (calibration->governor) {
			sfptpd_interface_reassign_to_nic(clock->u.nic.device_idx,
							 calibration->governor->u.nic.device_idx);
			changes++;
		} else if (calibration->inert) {
			NOTICE("clock: marking inert clock %s as read only\n",
			       clock->short_name);
			clock->read_only = true;
			changes++;
		}
	}

	free(calibrations);
finish:
	free(clocks_table);

	if (changes) {
		sfptpd_clock_rescan_interfaces();
		sfptpd_interface_diagnostics(3);
		sfptpd_clock_diagnostics(3);
	}

	clock_unlock();

	return 0;
}


/* fin */<|MERGE_RESOLUTION|>--- conflicted
+++ resolved
@@ -1117,14 +1117,9 @@
 	clock_lock();
 	for (clock = sfptpd_clock_list_head; clock != NULL; clock = clock->next) {
 		assert(clock->magic == SFPTPD_CLOCK_MAGIC);
-<<<<<<< HEAD
 		if (!clock->deleted &&
 		    clock->type != SFPTPD_CLOCK_TYPE_SYSTEM &&
-		    clock->u.nic.phc)
-=======
-		if (clock->type != SFPTPD_CLOCK_TYPE_SYSTEM &&
 		    clock->u.nic.phc != NULL)
->>>>>>> 3c393f52
 			sfptpd_phc_record_step(clock->u.nic.phc);
 	}
 	clock_unlock();
