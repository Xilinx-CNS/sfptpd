/* SPDX-License-Identifier: BSD-3-Clause */
/* (c) Copyright 2012-2022 Xilinx, Inc. */

/**
 * @file   sfptpd_general_config.c
 * @brief  Command line and configuration file parsing for sfptpd
 */

#include <unistd.h>
#include <getopt.h>
#include <stdlib.h>
#include <errno.h>
#include <assert.h>
#include <string.h>
#include <stdbool.h>
#include <sys/stat.h>
#include <sys/types.h>
#include <sys/param.h>
#include <pwd.h>
#include <grp.h>

#include "sfptpd_logging.h"
#include "sfptpd_config.h"
#include "sfptpd_general_config.h"
#include "sfptpd_constants.h"
#include "sfptpd_sync_module.h"
#include "sfptpd_misc.h"
#include "sfptpd_statistics.h"
#include "sfptpd_phc.h"
#include "sfptpd_crny_module.h"


/****************************************************************************
 * Config File Options
 ****************************************************************************/

static int parse_sync_module(struct sfptpd_config_section *section, const char *option,
			     unsigned int num_params, const char * const params[]);
static int parse_selection_policy(struct sfptpd_config_section *section, const char *option,
				  unsigned int num_params, const char * const params[]);
static int parse_selection_policy_rules(struct sfptpd_config_section *section, const char *option,
					unsigned int num_params, const char * const params[]);
static int parse_phc_diff_method_order(struct sfptpd_config_section *section, const char *option,
					unsigned int num_params, const char * const params[]);
static int parse_selection_holdoff_interval(struct sfptpd_config_section *section, const char *option,
					    unsigned int num_params, const char * const params[]);
static int parse_message_log(struct sfptpd_config_section *section, const char *option,
			     unsigned int num_params, const char * const params[]);
static int parse_stats_log(struct sfptpd_config_section *section, const char *option,
   			   unsigned int num_params, const char * const params[]);
static int parse_user(struct sfptpd_config_section *section, const char *option,
		      unsigned int num_params, const char * const params[]);
static int parse_daemon(struct sfptpd_config_section *section, const char *option,
			unsigned int num_params, const char * const params[]);
static int parse_lock(struct sfptpd_config_section *section, const char *option,
		      unsigned int num_params, const char * const params[]);
static int parse_state_path(struct sfptpd_config_section *section, const char *option,
			    unsigned int num_params, const char * const params[]);
static int parse_control_path(struct sfptpd_config_section *section, const char *option,
			    unsigned int num_params, const char * const params[]);
static int parse_sync_interval(struct sfptpd_config_section *section, const char *option,
			       unsigned int num_params, const char * const params[]);
static int parse_sync_threshold(struct sfptpd_config_section *section, const char *option,
				 unsigned int num_params, const char * const params[]);
static int parse_clock_control(struct sfptpd_config_section *section, const char *option,
			       unsigned int num_params, const char * const params[]);
static int parse_step_threshold(struct sfptpd_config_section *section, const char *option,
			       unsigned int num_params, const char * const params[]);
static int parse_epoch_guard(struct sfptpd_config_section *section, const char *option,
			       unsigned int num_params, const char * const params[]);
static int parse_clock_list(struct sfptpd_config_section *section, const char *option,
			    unsigned int num_params, const char * const params[]);
static int parse_clock_readonly(struct sfptpd_config_section *section, const char *option,
				unsigned int num_params, const char * const params[]);
static int parse_persistent_clock_correction(struct sfptpd_config_section *section, const char *option,
					     unsigned int num_params, const char * const params[]);
static int parse_non_solarflare_nics(struct sfptpd_config_section *section, const char *option,
				     unsigned int num_params, const char * const params[]);
static int parse_assume_one_phc_per_nic(struct sfptpd_config_section *section, const char *option,
					unsigned int num_params, const char * const params[]);
static int parse_avoid_efx_ioctl(struct sfptpd_config_section *section, const char *option,
				 unsigned int num_params, const char * const params[]);
static int parse_timestamping_interfaces(struct sfptpd_config_section *section, const char *option,
					 unsigned int num_params, const char * const params[]);
static int parse_timestamping_disable_on_exit(struct sfptpd_config_section *section, const char *option,
					      unsigned int num_params, const char * const params[]);
static int parse_pid_filter_kp(struct sfptpd_config_section *section, const char *option,
			      unsigned int num_params, const char * const params[]);
static int parse_pid_filter_ki(struct sfptpd_config_section *section, const char *option,
			      unsigned int num_params, const char * const params[]);
static int parse_trace_level(struct sfptpd_config_section *section, const char *option,
			     unsigned int num_params, const char * const params[]);
static int parse_test_mode(struct sfptpd_config_section *section, const char *option,
			   unsigned int num_params, const char * const params[]);

static int parse_json_stats(struct sfptpd_config_section *section, const char *option,
				unsigned int num_params, const char * const params[]);

static int parse_json_remote_monitor(struct sfptpd_config_section *section, const char *option,
				     unsigned int num_params, const char * const params[]);
static int parse_hotplug_detection_mode(struct sfptpd_config_section *section, const char *option,
					unsigned int num_params, const char * const params[]);
static int parse_netlink_rescan_interval(struct sfptpd_config_section *section, const char *option,
					 unsigned int num_params, const char * const params[]);
static int parse_netlink_coalesce_ms(struct sfptpd_config_section *section, const char *option,
				     unsigned int num_params, const char * const params[]);
static int parse_clustering(struct sfptpd_config_section *section, const char *option,
			    unsigned int num_params, const char * const params[]);
static int parse_clustering_guard_threshold(struct sfptpd_config_section *section, const char *option,
				   unsigned int num_params, const char * const params[]);
static int parse_limit_freq_adj(struct sfptpd_config_section *section, const char *option,
				unsigned int num_params, const char * const params[]);
static int parse_phc_pps_methods(struct sfptpd_config_section *section, const char *option,
				 unsigned int num_params, const char * const params[]);
static int parse_ignore_critical(struct sfptpd_config_section *section, const char *option,
				 unsigned int num_params, const char * const params[]);
static int parse_rtc_adjust(struct sfptpd_config_section *section, const char *option,
			    unsigned int num_params, const char * const params[]);
static int parse_clock_display_fmts(struct sfptpd_config_section *section, const char *option,
				    unsigned int num_params, const char * const params[]);


static int validate_config(struct sfptpd_config_section *section);

static const sfptpd_config_option_t config_general_options[] =
{
	/* Generic config options */
	{"sync_module", "<freerun | ptp | pps | ntp | crny> [instance-names]",
		"Create instances of the specified sync module",
		~1, SFPTPD_CONFIG_SCOPE_GLOBAL,
		parse_sync_module},
	{"selection_policy", "<automatic | manual | manual-startup> [initial-instance]",
		"Use automatic (default), manual or manual followed by "
		"automatic sync instance selection",
		~1, SFPTPD_CONFIG_SCOPE_GLOBAL,
		parse_selection_policy},
	{"selection_policy_rules", "<manual | ext-constraints | state | no-alarms | user-priority | clustering | clock-class | total-accuracy | allan-variance | steps-removed>*",
		"Define the list of rules for the automatic selection policy",
		~1, SFPTPD_CONFIG_SCOPE_GLOBAL,
		parse_selection_policy_rules},
	{"phc_pps_methods", "<devpps | devptp>*",
		"Define the order of non-proprietary PPS methods to try",
		~1, SFPTPD_CONFIG_SCOPE_GLOBAL,
		parse_phc_pps_methods},
	{"selection_holdoff_interval", "NUMBER",
		"Specifies how long to wait after detecting a better instance "
		"before selecting it. Default is "
		STRINGIFY(SFPTPD_DEFAULT_SELECTION_HOLDOFF_INTERVAL) " seconds.",
		1, SFPTPD_CONFIG_SCOPE_GLOBAL,
		parse_selection_holdoff_interval},
	{"message_log", "<syslog | stderr | filename>",
		"Specifies where to send messages generated by the application. By default messages are sent to stderr",
		1, SFPTPD_CONFIG_SCOPE_GLOBAL,
		parse_message_log},
	{"stats_log", "<off | stdout | filename>",
		"Specifies if and where to log statistics generated by the application. By default statistics logging is disabled",
		1, SFPTPD_CONFIG_SCOPE_GLOBAL,
		parse_stats_log},
	{"user", "USER [GROUP]",
		"Drop to the user and group named USER and GROUP retaining "
		"essential capabilities. Group defaults to USER's if not "
		"specified",
		~1, SFPTPD_CONFIG_SCOPE_GLOBAL,
		parse_user},
	{"daemon", "",
		"Run as a daemon. Disabled by default",
		0, SFPTPD_CONFIG_SCOPE_GLOBAL,
		parse_daemon},
	{"lock", "<off | on>",
		"Specify whether to use a lock file to stop multiple simultaneous instances of the daemon. Enabled by default",
		1, SFPTPD_CONFIG_SCOPE_GLOBAL,
		parse_lock},
	{"state_path", "<path>",
		"Directory in which to store sfptpd state data. Defaults to " SFPTPD_DEFAULT_STATE_PATH,
		1, SFPTPD_CONFIG_SCOPE_GLOBAL,
		parse_state_path},
	{"control_path", "<path>",
		"Path for Unix domain control socket. Defaults to " SFPTPD_DEFAULT_CONTROL_PATH,
		1, SFPTPD_CONFIG_SCOPE_GLOBAL,
		parse_control_path},
	{"sync_interval", "NUMBER",
		"Specifies the interval in 2^NUMBER seconds at which the clocks "
		"are synchronized to the local reference clock, where NUMBER is "
		"in the range ["
		STRINGIFY(SFPTPD_MIN_SYNC_INTERVAL) ","
		STRINGIFY(SFPTPD_MAX_SYNC_INTERVAL) "]. The default is "
		STRINGIFY(SFPTPD_DEFAULT_SYNC_INTERVAL) ".",
		1, SFPTPD_CONFIG_SCOPE_GLOBAL,
		parse_sync_interval},
	{"local_sync_threshold", "NUMBER",
		"Threshold in nanoseconds of the offset between the system clock and a NIC clock over a "
		STRINGIFY(SFPTPD_STATS_CONVERGENCE_MIN_PERIOD_DEFAULT)
		"s period to be considered in sync (converged). The default is "
		STRINGIFY(SFPTPD_STATS_CONVERGENCE_MAX_OFFSET_DEFAULT) ".",
		1, SFPTPD_CONFIG_SCOPE_INSTANCE,
		parse_sync_threshold},
	{"clock_control", "<slew-and-step | step-at-startup | no-step | no-adjust | step-forward | step-on-first-lock>",
		"Specifies how the clocks are controlled. By default clocks are stepped and slewed as necessary",
		1, SFPTPD_CONFIG_SCOPE_GLOBAL,
		parse_clock_control},
	{"step_threshold", "NUMBER",
		"Threshold in seconds of the offset between the clock and its reference clock for sfptpd to step. The default is "
		STRINGIFY(SFPTPD_SERVO_CLOCK_STEP_THRESHOLD_S) ".",
		1, SFPTPD_CONFIG_SCOPE_INSTANCE,
		parse_step_threshold},
	{"epoch_guard", "<alarm-only | prevent-sync | correct-clock>",
		"Guards against propagation of times near the epoch. The default is correct-clock",
		1, SFPTPD_CONFIG_SCOPE_GLOBAL,
		parse_epoch_guard},
	{"clock_list", "[<name | mac-address | clock-id | ifname>]*",
		"Specifies the set of clocks that sfptpd should discipline. By default all clocks are disciplined",
		~0, SFPTPD_CONFIG_SCOPE_GLOBAL,
		parse_clock_list},
	{"clock_readonly", "[<name | mac-address | clock-id | ifname>]",
		"Specifies a set of clocks that sfptpd should never step or slew, under any circumstance. Use with care.",
		~1, SFPTPD_CONFIG_SCOPE_GLOBAL,
		parse_clock_readonly},
	{"persistent_clock_correction", "<off | on>",
		"Specifies whether to used saved clock frequency corrections when disciplining clocks. Enabled by default",
		1, SFPTPD_CONFIG_SCOPE_GLOBAL,
		parse_persistent_clock_correction},
	{"non_solarflare_nics", "<off | on>",
		"Specify whether to use timestamping and hardware clock "
		"capabilities of non-Solarflare adapters. Disabled by default",
		1, SFPTPD_CONFIG_SCOPE_GLOBAL,
		parse_non_solarflare_nics},
	{"non_xilinx_nics", "<off | on>",
		"Specify whether to use timestamping and hardware clock "
		"capabilities of non-Xilinx adapters. Disabled by default",
		1, SFPTPD_CONFIG_SCOPE_GLOBAL,
		parse_non_solarflare_nics,
		.hidden = true},
	{"assume_one_phc_per_nic", "<off | on>",
		"Specify whether multiple reported clock devices on a NIC "
		"should be assumed to represent the same underlying clock. "
		"Enabled by default",
		1, SFPTPD_CONFIG_SCOPE_GLOBAL,
		parse_assume_one_phc_per_nic},
	{"avoid_efx_ioctl", "<off | on>",
		"Specify whether to avoid private SIOCEFX ioctl for Solarflare "
		"adapters where possible. Disabled by default",
		1, SFPTPD_CONFIG_SCOPE_GLOBAL,
		parse_avoid_efx_ioctl,
		.hidden = true},
	{"phc_diff_methods", "<sys-offset-precise | efx | pps | sys-offset-ext | sys-offset | read-time>*",
		"Define the list of PHC diff methods used",
		~1, SFPTPD_CONFIG_SCOPE_GLOBAL,
		parse_phc_diff_method_order},
	{"timestamping_interfaces", "[<name | mac-address | *>]",
		"Specifies set of interfaces on which general receive packet timestamping should be enabled",
		~1, SFPTPD_CONFIG_SCOPE_GLOBAL,
		parse_timestamping_interfaces},
	{"timestamping_disable_on_exit", "<off | on>",
		"Specifies whether timestamping should be disabled when daemon exits",
		1, SFPTPD_CONFIG_SCOPE_GLOBAL,
		parse_timestamping_disable_on_exit},
	{"pid_filter_p", "NUMBER",
		"Secondary servo PID filter proportional term coefficient. Default value is "
		STRINGIFY(SFPTPD_DEFAULT_SERVO_K_PROPORTIONAL) ".",
		1, SFPTPD_CONFIG_SCOPE_INSTANCE,
		parse_pid_filter_kp},
	{"pid_filter_i", "NUMBER",
		"Secondary servo PID filter integral term coefficient. Default value is "
		STRINGIFY(SFPTPD_DEFAULT_SERVO_K_INTEGRAL) ".",
		1, SFPTPD_CONFIG_SCOPE_INSTANCE,
		parse_pid_filter_ki},
	{"trace_level", "[<general | threading | bic | netlink | ntp | servo>] NUMBER",
		"Specifies a module trace level, if built with trace enabled. If module name is omitted, will set the 'general' module trace level. Default is 0 - no trace",
		~1, SFPTPD_CONFIG_SCOPE_GLOBAL,
		parse_trace_level},
	{"test_mode", "",
		"Enables features to aid testing. Disabled by default",
		0, SFPTPD_CONFIG_SCOPE_GLOBAL,
		parse_test_mode,
		.hidden = true},
	{"json_stats", "<filename>",
		"Output realtime module statistics in JSON-lines format to this file (http://jsonlines.org). Disabled by default.",
		1, SFPTPD_CONFIG_SCOPE_GLOBAL, parse_json_stats},
	{"json_remote_monitor", "<filename>",
		"Output realtime information collected by the PTP remote monitor in "
		"JSON-lines format to this file (http://jsonlines.org). "
		"Disabled by default. DEPRECATED since v3.7.0.",
		1, SFPTPD_CONFIG_SCOPE_GLOBAL, parse_json_remote_monitor},
	{"hotplug_detection_mode", "<netlink | auto>",
		"Deprecated option to configure how the daemon should detect "
		"hotplug insertion and removal of interfaces and bond changes. "
		"Netlink is used exclusively for this now and any other option "
		"is ignored.",
		1, SFPTPD_CONFIG_SCOPE_GLOBAL, parse_hotplug_detection_mode},
	{"netlink_rescan_interval", "NUMBER",
		"Specifies period between rescanning the link table with netlink. "
		"Periodic rescans are disabled with zero. Default is "
		STRINGIFY(SFPTPD_DEFAULT_NETLINK_RESCAN_INTERVAL) " seconds.",
		1, SFPTPD_CONFIG_SCOPE_GLOBAL,
		parse_netlink_rescan_interval},
	{"netlink_coalesce_ms", "NUMBER",
		"Specifies period after a significant change is communicated "
		"by netlink to wait for further changes to avoid excessive "
		"perturbation. Coalescing is disabled with zero. Default is "
		STRINGIFY(SFPTPD_DEFAULT_NETLINK_COALESCE_MS) " ms.",
		1, SFPTPD_CONFIG_SCOPE_GLOBAL,
		parse_netlink_coalesce_ms},
	{"clustering", "discriminator <INSTANCE> <THRESHOLD> <NO_DISCRIMINATOR_SCORE>",
		"Implements clustering based on MODE. Currently only supports "
		"discriminator mode, which disqualifies sync instances that differ "
		"from discriminator INSTANCE in excess of THRESHOLD ns. INSTANCE must "
		"be a sync instance name. NO_DISCRIMINATOR_SCORE is the clustering "
                "score returned when no discriminator is available.",
		4, SFPTPD_CONFIG_SCOPE_GLOBAL, parse_clustering},
	{"clustering_guard", "<off | on> <THRESHOLD>",
		"Specifies whether to turn on the clusterig guard feature, as well as "
                "the threshold for clustering score to be compared to.",
		2, SFPTPD_CONFIG_SCOPE_GLOBAL, parse_clustering_guard_threshold},
	{"limit_freq_adj", "NUMBER",
		"Limit NIC clock frequency adjustment to the lesser of "
		"advertised capability and NUMBER ppb.",
		1, SFPTPD_CONFIG_SCOPE_GLOBAL, parse_limit_freq_adj},
	{"ignore_critical", "<no-ptp-clock | no-ptp-subsystem | clock-control-conflict>*",
		"Ignore certain critical warnings that would normally "
		"terminate execution but may be expected in some niche "
		"or diagnostic use cases.",
		~1, SFPTPD_CONFIG_SCOPE_GLOBAL, parse_ignore_critical},
	{"rtc_adjust", "<off | on>",
		"Specify whether to let the kernel sync the RTC clock. "
		"Enabled by default",
		1, SFPTPD_CONFIG_SCOPE_GLOBAL, parse_rtc_adjust},
	{"clock_display_fmts", "SHORT-FMT LONG-FMT HWID-FMT FNAM-FMT",
		"Define formats for displaying clock properties, "
		"of max expansion "
		STRINGIFY(SFPTPD_CLOCK_SHORT_NAME_SIZE) ", "
		STRINGIFY(SFPTPD_CLOCK_FULL_NAME_SIZE) ", "
		STRINGIFY(SFPTPD_CLOCK_HW_ID_STRING_SIZE) " and "
		STRINGIFY(SFPTPD_CLOCK_HW_ID_STRING_SIZE) " respectively. "
		"Default is "
		SFPTPD_DEFAULT_CLOCK_SHORT_FMT " "
		SFPTPD_DEFAULT_CLOCK_LONG_FMT " "
		SFPTPD_DEFAULT_CLOCK_HWID_FMT " "
		SFPTPD_DEFAULT_CLOCK_FNAM_FMT ".",
		4, SFPTPD_CONFIG_SCOPE_GLOBAL, parse_clock_display_fmts},
};

static const sfptpd_config_option_set_t config_general_option_set =
{
	.description = "Generic Configuration File Options",
	.category = SFPTPD_CONFIG_CATEGORY_GENERAL,
	.num_options = sizeof(config_general_options)/sizeof(config_general_options[0]),
	.options = config_general_options,
	.validator = validate_config,
};

static const char *config_general_name = "general";


/****************************************************************************
 * Config Option Handlers
 ****************************************************************************/

static int parse_sync_module(struct sfptpd_config_section *section, const char *option,
			     unsigned int num_params, const char * const params[])
{
	struct sfptpd_config *config;
	struct sfptpd_config_section *parent, *new;
	assert(num_params >= 1);

	config = section->config;
	assert(config != NULL);

	/* Find the global configuration for this category using the following
	 * steps:
	 *  1) Look for a configuration section with this name
	 *  2) Check that it supports instances
	 */
	parent = sfptpd_config_find(config, params[0]);
	if ((parent == NULL) || (parent->scope == SFPTPD_CONFIG_SCOPE_INSTANCE)) {
		CFG_ERROR(section, "config: unknown sync module %s\n", params[0]);
		return ENOENT;
	}

	if (!parent->allows_instances) {
		CFG_ERROR(section,
			  "config: sync module %s does not support instances\n",
			  params[0]);
		return EINVAL;
	}

	((sfptpd_config_general_t *) section)->declared_sync_modules |= (1 << parent->category);

	params++;
	num_params--;

	for ( ; num_params != 0; params++, num_params--) {
		if (strlen(params[0]) >= SFPTPD_CONFIG_SECTION_NAME_MAX) {
			CFG_ERROR(section, "instance name %s too long\n",
				  params[0]);
			return ERANGE;
		}

		/* If the section already exists then fail */
		if (sfptpd_config_find(config, params[0]) != NULL) {
			CFG_ERROR(section, "instance %s already exists\n",
				  params[0]);
			return EEXIST;
		}

		/* Create a new section based on the global configuration */
		assert(parent->ops.create != NULL);
		new = parent->ops.create(params[0], SFPTPD_CONFIG_SCOPE_INSTANCE,
					 false, parent);
		if (new == NULL) {
			CFG_ERROR(section, "failed to create instance %s\n",
				  params[0]);
			return ENOMEM;
		}

		/* Add the instance into the configuration */
		sfptpd_config_section_add(config, new);

		TRACE_L1("config: created %s instance \'%s\'\n",
			 parent->name, params[0]);
	}

	return 0;
}

static int parse_selection_policy(struct sfptpd_config_section *section, const char *option,
				  unsigned int num_params, const char * const params[])
{
	sfptpd_config_general_t *general = (sfptpd_config_general_t *)section;
	assert(num_params >= 1);

	if (strcmp(params[0], "automatic") == 0) {
		general->selection_policy.strategy = SFPTPD_SELECTION_STRATEGY_AUTOMATIC;
	} else {
		if (strcmp(params[0], "manual") == 0) {
			general->selection_policy.strategy = SFPTPD_SELECTION_STRATEGY_MANUAL;
		} else if (strcmp(params[0], "manual-startup") == 0) {
			general->selection_policy.strategy = SFPTPD_SELECTION_STRATEGY_MANUAL_STARTUP;
		} else {
			CFG_ERROR(section, "unknown selection mode: %s\n", params[0]);
			return EINVAL;
		}

		if (num_params == 1) {
			CFG_ERROR(section, "no initial instance name\n");
			return ERANGE;
		} else if (strlen(params[1]) >= SFPTPD_CONFIG_SECTION_NAME_MAX) {
			CFG_ERROR(section, "instance name %s too long\n",
				  params[1]);
			return ERANGE;
		}
		/* Can't easily check that the instance name is valid here as that 
		 * implies ordering of elements in the configuration */
		strcpy(general->initial_sync_instance, params[1]);
	}

	return 0;
}


static int parse_selection_policy_rules(struct sfptpd_config_section *section, const char *option,
					unsigned int num_params, const char * const params[])
{
	sfptpd_config_general_t *general = (sfptpd_config_general_t *)section;
	int i, j, k;

	if (num_params >= SELECTION_RULE_MAX) {
		CFG_ERROR(section, "too many rules (%d) listed in selection policy\n", num_params);
		return EINVAL;
	}

	for (i = 0; i < num_params; i++) {
		for (j = 0; j < SELECTION_RULE_MAX; j++) {
			if (strcmp(params[i], sfptpd_selection_rule_names[j]) == 0) {

				for (k = 0; k < i; k++) {
					if (general->selection_policy.rules[k] == j) {
						CFG_ERROR(section,
							  "rule %s listed more than once\n",
							  params[i]);
						return EINVAL;
					}
				}

				general->selection_policy.rules[i] = j;
				break;
			}
		}
		if (j == SELECTION_RULE_MAX) {
			CFG_ERROR(section, "unknown selection rule %s\n", params[i]);
			return EINVAL;
		}
	}

	general->selection_policy.rules[i] = SELECTION_RULE_TIE_BREAK;

	return 0;
}


static int parse_phc_diff_method_order(struct sfptpd_config_section *section, const char *option,
					unsigned int num_params, const char * const params[])
{
	sfptpd_config_general_t *general = (sfptpd_config_general_t *)section;
	int i, j, k;

	if (num_params > SFPTPD_DIFF_METHOD_MAX) {
		CFG_ERROR(section, "too many methods (%d) listed in phc diff methods\n", num_params);
		return EINVAL;
	}

	for (i = 0; i < num_params; i++) {
		for (j = 0; j < SFPTPD_DIFF_METHOD_MAX; j++) {
			if (strcmp(params[i], sfptpd_phc_diff_method_text[j]) == 0) {

				for (k = 0; k < i; k++) {
					if (general->phc_diff_methods[k] == j) {
						CFG_ERROR(section,
							  "diff method %s listed more than once\n",
							  params[i]);
						return EINVAL;
					}
				}

				general->phc_diff_methods[i] = j;
				break;
			}
		}
		if (j == SFPTPD_DIFF_METHOD_MAX) {
			CFG_ERROR(section, "unknown diff method %s\n", params[i]);
			return EINVAL;
		}
	}

	general->phc_diff_methods[i] = SFPTPD_DIFF_METHOD_MAX;

	return 0;
}


static int parse_phc_pps_methods(struct sfptpd_config_section *section, const char *option,
                                 unsigned int num_params, const char * const params[])
{
        sfptpd_config_general_t *general = (sfptpd_config_general_t *)section;
        int i, j, k;

        if (num_params > SFPTPD_PPS_METHOD_MAX) {
                CFG_ERROR(section, "too many methods (%d) listed in phc pps method list\n", num_params);
                return EINVAL;
        }

        for (i = 0; i < num_params; i++) {
                for (j = 0; j < SFPTPD_PPS_METHOD_MAX; j++) {
                        if (strcmp(params[i], sfptpd_phc_pps_method_text[j]) == 0) {

                                for (k = 0; k < i; k++) {
                                        if (general->phc_pps_method[k] == j) {
                                                CFG_ERROR(section,
                                                          "rule %s listed more than once\n",
                                                          params[i]);
                                                return EINVAL;
                                        }
                                }

                                general->phc_pps_method[i] = j;
                                break;
                        }
                }
                if (j == SFPTPD_PPS_METHOD_MAX) {
                        CFG_ERROR(section, "unknown phc pps method %s\n", params[i]);
                        return EINVAL;
                }
        }

        if (i < SFPTPD_PPS_METHOD_MAX)
                general->selection_policy.rules[i++] = SFPTPD_PPS_METHOD_MAX;

        return 0;
}


static int parse_selection_holdoff_interval(struct sfptpd_config_section *section, const char *option,
					    unsigned int num_params, const char * const params[])
{
	sfptpd_config_general_t *general = (sfptpd_config_general_t *)section;
	assert(num_params == 1);
	int tokens, interval;

	tokens = sscanf(params[0], "%i", &interval);
	if (tokens != 1)
		return EINVAL;

	if (interval < 0) {
		ERROR("config [%s]: %s must be non-negative\n",
		      section->name, option);
		return ERANGE;
	}

	general->selection_holdoff_interval = interval;

	return 0;
}


static int parse_message_log(struct sfptpd_config_section *section, const char *option,
			     unsigned int num_params, const char * const params[])
{
	sfptpd_config_general_t *general = (sfptpd_config_general_t *)section;
	assert(num_params == 1);

	if (strcmp(params[0], "syslog") == 0) {
		general->message_log = SFPTPD_MSG_LOG_TO_SYSLOG;
	} else if (strcmp(params[0], "stderr") == 0) {
		general->message_log = SFPTPD_MSG_LOG_TO_STDERR;
	} else {
		general->message_log = SFPTPD_MSG_LOG_TO_FILE;
		sfptpd_strncpy(general->message_log_filename, params[0],
			       sizeof(general->message_log_filename));
	}

	return 0;
}


static int parse_stats_log(struct sfptpd_config_section *section, const char *option,
			   unsigned int num_params, const char * const params[])
{
	sfptpd_config_general_t *general = (sfptpd_config_general_t *)section;
	assert(num_params == 1);

	if (strcmp(params[0], "off") == 0) {
		general->stats_log = SFPTPD_STATS_LOG_OFF;
		general->stats_log_filename[0] = '\0';
	} else if (strcmp(params[0], "stdout") == 0) {
		general->stats_log = SFPTPD_STATS_LOG_TO_STDOUT;
		general->stats_log_filename[0] = '\0';
	} else {
		general->stats_log = SFPTPD_STATS_LOG_TO_FILE;
		sfptpd_strncpy(general->stats_log_filename, params[0],
			       sizeof(general->stats_log_filename));
	}

	return 0;
}


static int parse_user(struct sfptpd_config_section *section, const char *option,
		      unsigned int num_params, const char * const params[])
{
	sfptpd_config_general_t *general = (sfptpd_config_general_t *)section;
	struct passwd pwd, *presult = NULL;
	struct group grp, *gresult = NULL;
	char *buf;
	size_t buf_sz;
	int n_groups;
	int tokens;
	long nid;
	int ret;
	int rc;

	assert(general != NULL);
	assert(num_params >= 1);

	if (num_params > 2)
		return EINVAL;

#ifndef HAVE_CAPS
	CFG_ERROR(section, "sfptpd must be built with libcap to enable "
		  "a non-root user to be configured\n");
	return EACCES;
#endif

	if (general->uid != 0 || general->gid != 0) {
		CFG_ERROR(section, "non-root user or group already configured - not overwriting\n");
		return EACCES;
	}

	buf_sz = MAX(sysconf(_SC_GETPW_R_SIZE_MAX), 1024);
	buf = malloc(buf_sz);
	assert(buf != NULL);

	rc = getpwnam_r(params[0], &pwd, buf, buf_sz, &presult);
	while (rc == ERANGE) {
		buf_sz <<= 1;
		buf = realloc(buf, buf_sz);
		rc = getpwnam_r(params[0], &pwd, buf, buf_sz, &presult);
	}
	if (rc == 0 && presult != &pwd)
		rc = ENOENT;
	if (rc == ENOENT || rc == ESRCH || rc == EBADF || rc == EPERM) {
		/* Look up user id if name did not resolve. */

		tokens = sscanf(params[0], "%ld", &nid);
		if (tokens == 1) {
			general->uid = nid;
			general->gid = 0;
		} else {
			CFG_ERROR(section, "user %s not known\n", params[0]);
			rc = ENOENT;
			goto finish;
		}
		rc = getpwuid_r(general->uid, &pwd, buf, buf_sz, &presult);
		if (rc == 0 && presult != &pwd)
			rc = ENOENT;
		if (rc == ENOENT || rc == ESRCH || rc == EBADF || rc == EPERM)
				pwd.pw_name = "(uid)";
	}
	if (rc == 0) {
		general->uid = pwd.pw_uid;
		general->gid = pwd.pw_gid;
	}

	TRACE_L3("configured to switch to user %s %d\n",
	     pwd.pw_name,
	     pwd.pw_uid);

	/* Look up group name if specified */
	if (num_params > 1) {
		rc = getgrnam_r(params[1], &grp, buf, buf_sz, &gresult);
		if (rc == ENOENT || rc == ESRCH || rc == EBADF || rc == EPERM || gresult == NULL) {
			tokens = sscanf(params[1], "%ld", &nid);
			if (tokens == 1) {
				general->gid = nid;
			} else {
				CFG_ERROR(section, "group %s not known\n", params[1]);
				rc = ENOENT;
				goto finish;
			}
		} else {
			general->gid = grp.gr_gid;
		}
	}

	/* Look up group id otherwise or if name did not resolve. */
	if (num_params <= 1 || gresult == NULL) {
		if (getgrgid_r(general->gid, &grp, buf, buf_sz, &gresult) != 0 || gresult == NULL)
			grp.gr_name = "(gid)";
	}
	if (rc == 0) {
		TRACE_L3("configured to switch to group %s %d\n",
		     grp.gr_name,
		     general->gid);
	}

	/* Fill out list of groups to join.
	 * Size the list first. Returns value of n_groups or -1.
	 * Expect -1 return code as there should be insufficient
	 * space for the >= 1 groups expected. */
	n_groups = 0;
	ret = getgrouplist(pwd.pw_name, general->gid, NULL, &n_groups);
	if (ret == -1) {
		general->num_groups = n_groups;
		general->groups = calloc(n_groups, sizeof(gid_t));
		if (general->groups == NULL) {
			rc = errno;
			CRITICAL("allocating groups list, %s\n", strerror(rc));
			goto finish;
		}

		ret = getgrouplist(pwd.pw_name, general->gid, general->groups, &n_groups);
		if (general->num_groups != n_groups) {
			CRITICAL("groups list size changed during startup\n");
			rc = EACCES;
			goto finish;
		}
	}
	/* No other case is expected from the initial call but if there is,
	 * the empty list is the right fallback. */
	TRACE_L5("found %d groups to join\n", general->num_groups);

finish:
	free(buf);
	return rc;
}


static int parse_daemon(struct sfptpd_config_section *section, const char *option,
			unsigned int num_params, const char * const params[])
{
	sfptpd_config_general_t *general = (sfptpd_config_general_t *)section;
	general->daemon = true;
	return 0;
}


static int parse_lock(struct sfptpd_config_section *section, const char *option,
		      unsigned int num_params, const char * const params[])
{
	sfptpd_config_general_t *general = (sfptpd_config_general_t *)section;
	assert(num_params == 1);

	if (strcmp(params[0], "off") == 0) {
		general->lock = false;
	} else if (strcmp(params[0], "on") == 0) {
		general->lock = true;
	} else {
		return EINVAL;
	}

	return 0;
}


static int parse_state_path(struct sfptpd_config_section *section, const char *option,
			      unsigned int num_params, const char * const params[])
{
	sfptpd_config_general_t *general = (sfptpd_config_general_t *)section;
	assert(num_params == 1);

	sfptpd_strncpy(general->state_path, params[0],
		       sizeof(general->state_path));

	return 0;
}


static int parse_control_path(struct sfptpd_config_section *section, const char *option,
			      unsigned int num_params, const char * const params[])
{
	sfptpd_config_general_t *general = (sfptpd_config_general_t *)section;
	assert(num_params == 1);

	sfptpd_strncpy(general->control_path, params[0],
		       sizeof(general->control_path));

	return 0;
}


static int parse_sync_interval(struct sfptpd_config_section *section, const char *option,
			       unsigned int num_params, const char * const params[])
{
	sfptpd_config_general_t *general = (sfptpd_config_general_t *)section;
	assert(num_params == 1);
	int tokens;

	tokens = sscanf(params[0], "%i", &(general->clocks.sync_interval));
	if (tokens != 1)
		return EINVAL;

	if ((general->clocks.sync_interval > SFPTPD_MAX_SYNC_INTERVAL) || 
	    (general->clocks.sync_interval < SFPTPD_MIN_SYNC_INTERVAL)) {
		ERROR("config [%s]: %s not in valid range [%d,%d]\n",
		      section->name, option, 
		      SFPTPD_MIN_SYNC_INTERVAL, SFPTPD_MAX_SYNC_INTERVAL);
		return ERANGE;
	}

	return 0;
}


static int parse_sync_threshold(struct sfptpd_config_section *section, const char *option,
				unsigned int num_params, const char * const params[])
{
	sfptpd_config_general_t *general = (sfptpd_config_general_t *)section;
	int tokens;
	long double threshold;
	assert(num_params == 1);

	tokens = sscanf(params[0], "%Lf", &threshold);
	if (tokens != 1)
		return EINVAL;

	general->convergence_threshold = threshold;
	return 0;
}


static int parse_clock_control(struct sfptpd_config_section *section, const char *option,
			       unsigned int num_params, const char * const params[])
{
	int rc = 0;
	sfptpd_config_general_t *general = (sfptpd_config_general_t *)section;

	assert(num_params == 1);

	if (strcmp(params[0], "slew-and-step") == 0) {
		general->clocks.control = SFPTPD_CLOCK_CTRL_SLEW_AND_STEP;
	} else if (strcmp(params[0], "step-at-startup") == 0) {
		general->clocks.control = SFPTPD_CLOCK_CTRL_STEP_AT_STARTUP;
	} else if (strcmp(params[0], "no-step") == 0) {
		general->clocks.control = SFPTPD_CLOCK_CTRL_NO_STEP;
	} else if (strcmp(params[0], "no-adjust") == 0) {
		general->clocks.control = SFPTPD_CLOCK_CTRL_NO_ADJUST;
        } else if (strcmp(params[0], "step-forward") == 0) {
                general->clocks.control = SFPTPD_CLOCK_CTRL_STEP_FORWARD;
	} else if (strcmp(params[0], "step-on-first-lock") == 0) {
		general->clocks.control = SFPTPD_CLOCK_CTRL_STEP_ON_FIRST_LOCK;
	} else {
		rc = EINVAL;
	}

	return rc;
}

static int parse_step_threshold(struct sfptpd_config_section *section, const char *option,
				unsigned int num_params, const char * const params[])
{
	sfptpd_config_general_t *general = (sfptpd_config_general_t *)section;
	int tokens;
	long double threshold;
	assert(num_params == 1);
	tokens = sscanf(params[0], "%Lf", &threshold);
	if (tokens != 1)
		return EINVAL;

	if ((threshold < SFPTPD_SERVO_CLOCK_STEP_THRESHOLD_S_MIN) || (threshold > SFPTPD_SERVO_CLOCK_STEP_THRESHOLD_S_MAX)) {
			  CFG_ERROR(section, "step_threshold %s outside valid range ["
			  STRINGIFY(SFPTPD_SERVO_CLOCK_STEP_THRESHOLD_S_MIN) ","
			  STRINGIFY(SFPTPD_SERVO_CLOCK_STEP_THRESHOLD_S_MAX) "]\n",
			  params[0]);
		return ERANGE;
	}

	general->step_threshold = threshold * ONE_BILLION;
	return 0;
}

static int parse_epoch_guard(struct sfptpd_config_section *section, const char *option,
			       unsigned int num_params, const char * const params[])
{
	int rc = 0;
	sfptpd_config_general_t *general = (sfptpd_config_general_t *)section;

	assert(num_params == 1);

	if (strcmp(params[0], "alarm-only") == 0) {
		general->epoch_guard = SFPTPD_EPOCH_GUARD_ALARM_ONLY;
	} else if (strcmp(params[0], "prevent-sync") == 0) {
		general->epoch_guard = SFPTPD_EPOCH_GUARD_PREVENT_SYNC;
	} else if (strcmp(params[0], "correct-clock") == 0) {
		general->epoch_guard = SFPTPD_EPOCH_GUARD_CORRECT_CLOCK;
	} else {
		rc = EINVAL;
	}

	return rc;
}

static int parse_clock_list(struct sfptpd_config_section *section, const char *option,
			    unsigned int num_params, const char * const params[])
{
	unsigned int i, max_clocks;
	sfptpd_config_clocks_t *c;
	sfptpd_config_general_t *general = (sfptpd_config_general_t *)section;

	c = &general->clocks;

	max_clocks = sizeof(c->clocks)/sizeof(c->clocks[0]);

	for (i = 0; (num_params != 0) && (i < max_clocks); i++) {
		/* If all has been specified set a flag and tidy up later */
		sfptpd_strncpy(c->clocks[i], *params, sizeof(c->clocks[i]));
		params++;
		num_params--;
	}

	/* We have a list of clocks so clear the discipline all flag */
	c->discipline_all = false;
	c->num_clocks = i;

	if (num_params != 0) {
		ERROR("config [%s]: %s maximum number of clocks (%d) exceeded\n",
		      section->name, option, max_clocks);
		return ENOSPC;
	}

	return 0;
}


static int parse_clock_readonly(struct sfptpd_config_section *section, const char *option,
				unsigned int num_params, const char * const params[])
{
	unsigned int i, max_clocks;
	sfptpd_config_clocks_t *c;
	sfptpd_config_general_t *general = (sfptpd_config_general_t *)section;

	assert(num_params >= 1);

	c = &general->clocks;

	max_clocks = sizeof(c->readonly_clocks)/sizeof(c->readonly_clocks[0]);

	for (i = 0; (num_params != 0) && (i < max_clocks); i++) {
		sfptpd_strncpy(c->readonly_clocks[i], *params, sizeof(c->readonly_clocks[i]));
		params++;
		num_params--;
	}

	c->num_readonly_clocks = i;

	/* initialize readonly_clocks_applied and clock_list_applied */
	for (i = 0; i < SFPTPD_CONFIG_TOKENS_MAX; i++) {
		c->readonly_clocks_applied[i] = CLOCK_OPTION_NOT_APPLIED;
		c->clock_list_applied[i] = CLOCK_OPTION_NOT_APPLIED;
	}

	if (num_params != 0) {
		ERROR("config [%s]: %s maximum number of clocks (%d) exceeded\n",
		      section->name, option, max_clocks);
		return ENOSPC;
	}

	return 0;
}


static int parse_persistent_clock_correction(struct sfptpd_config_section *section, const char *option,
					     unsigned int num_params, const char * const params[])
{
	sfptpd_config_general_t *general = (sfptpd_config_general_t *)section;
	assert(num_params == 1);

	if (strcmp(params[0], "off") == 0) {
		general->clocks.persistent_correction = false;
	} else if (strcmp(params[0], "on") == 0) {
		general->clocks.persistent_correction = true;
	} else {
		return EINVAL;
	}

	return 0;
}


static int parse_non_solarflare_nics(struct sfptpd_config_section *section, const char *option,
				     unsigned int num_params, const char * const params[])
{
	sfptpd_config_general_t *general = (sfptpd_config_general_t *)section;
	assert(num_params == 1);

	if (strcmp(params[0], "off") == 0) {
		general->non_sfc_nics = false;
	} else if (strcmp(params[0], "on") == 0) {
		general->non_sfc_nics = true;
	} else {
		return EINVAL;
	}

	return 0;
}


static int parse_assume_one_phc_per_nic(struct sfptpd_config_section *section, const char *option,
					unsigned int num_params, const char * const params[])
{
	sfptpd_config_general_t *general = (sfptpd_config_general_t *)section;
	assert(num_params == 1);

	if (strcmp(params[0], "off") == 0) {
		general->assume_one_phc_per_nic = false;
	} else if (strcmp(params[0], "on") == 0) {
		general->assume_one_phc_per_nic = true;
	} else {
		return EINVAL;
	}

	return 0;
}


static int parse_avoid_efx_ioctl(struct sfptpd_config_section *section, const char *option,
				 unsigned int num_params, const char * const params[])
{
	sfptpd_config_general_t *general = (sfptpd_config_general_t *)section;
	assert(num_params == 1);

	if (strcmp(params[0], "off") == 0) {
		general->avoid_efx = false;
	} else if (strcmp(params[0], "on") == 0) {
		general->avoid_efx = true;
	} else {
		return EINVAL;
	}

	return 0;
}


static int parse_timestamping_interfaces(struct sfptpd_config_section *section, const char *option,
					 unsigned int num_params, const char * const params[])
{
	unsigned int i, max_interfaces;
	sfptpd_config_timestamping_t *ts;
	sfptpd_config_general_t *general = (sfptpd_config_general_t *)section;

	assert(num_params >= 1);

	ts = &general->timestamping;

	max_interfaces = sizeof(ts->interfaces)/sizeof(ts->interfaces[0]);

	for (i = 0; (num_params != 0) && (i < max_interfaces); i++) {
		/* If all has been specified set a flag and tidy up later */
		if (strcmp(*params, "*") == 0)
			ts->all = true;
		sfptpd_strncpy(ts->interfaces[i], *params, sizeof(ts->interfaces[i]));
		params++;
		num_params--;
	}

	ts->num_interfaces = i;

	if (num_params != 0) {
		ERROR("config [%s]: %s maximum number of interfaces (%d) exceeded\n",
		      section->name, option, max_interfaces);
		return ENOSPC;
	}

	return 0;
}


static int parse_timestamping_disable_on_exit(struct sfptpd_config_section *section, const char *option,
					      unsigned int num_params, const char * const params[])
{
	sfptpd_config_general_t *general = (sfptpd_config_general_t *)section;
	assert(num_params == 1);

	if (strcmp(params[0], "off") == 0) {
		general->timestamping.disable_on_exit = false;
	} else if (strcmp(params[0], "on") == 0) {
		general->timestamping.disable_on_exit = true;
	} else {
		return EINVAL;
	}

	return 0;
}


static int parse_pid_filter_kp(struct sfptpd_config_section *section, const char *option,
			       unsigned int num_params, const char * const params[])
{
	sfptpd_config_general_t *general = (sfptpd_config_general_t *)section;
	int tokens;
	long double kp;
	assert(num_params == 1);

	tokens = sscanf(params[0], "%Lf", &kp);
	if (tokens != 1)
		return EINVAL;

	if ((kp < 0.0) || (kp > 1.0)) {
		CFG_ERROR(section, "pid_filter_p %s outside valid range [0,1]\n",
			  params[0]);
		return ERANGE;
	}

	general->pid_filter.kp = kp;
	return 0;
}


static int parse_pid_filter_ki(struct sfptpd_config_section *section, const char *option,
			       unsigned int num_params, const char * const params[])
{
	sfptpd_config_general_t *general = (sfptpd_config_general_t *)section;
	int tokens;
	long double ki;
	assert(num_params == 1);

	tokens = sscanf(params[0], "%Lf", &ki);
	if (tokens != 1)
		return EINVAL;

	if ((ki < 0.0) || (ki > 1.0)) {
		CFG_ERROR(section, "pid_filter_i %s outside valid range [0,1]\n",
			  params[0]);
		return ERANGE;
	}

	general->pid_filter.ki = ki;
	return 0;
}


static int parse_trace_level(struct sfptpd_config_section *section, const char *option,
			     unsigned int num_params, const char * const params[])
{
	sfptpd_config_general_t *general = (sfptpd_config_general_t *)section;
	int tokens;

	assert(general != NULL);

	if (num_params == 1) {
		tokens = sscanf(params[0], "%i", &(general->trace_level));
		if (tokens != 1)
			return EINVAL;
	} else {
		assert(num_params == 2);

		char module_name[64];
		int trace_level;
		tokens = sscanf(params[0], "%63s", module_name);
		if (tokens != 1)
			return EINVAL;
		tokens = sscanf(params[1], "%i", &trace_level);
		if (tokens != 1)
			return EINVAL;

		if (strcmp(module_name, "general") == 0)
			general->trace_level = trace_level;
		else if (strcmp(module_name, "threading") == 0)
			general->threading_trace_level = trace_level;
		else if (strcmp(module_name, "bic") == 0)
			general->bic_trace_level = trace_level;
		else if (strcmp(module_name, "netlink") == 0)
			general->netlink_trace_level = trace_level;
		else if (strcmp(module_name, "ntp") == 0)
			general->ntp_trace_level = trace_level;
		else if (strcmp(module_name, "servo") == 0)
			general->servo_trace_level = trace_level;
		else {
			ERROR("Unknown <module> argument for `trace_level`: '%s'\n", module_name);
			return EINVAL;
		}
	}

	return 0;
}


static int parse_test_mode(struct sfptpd_config_section *section, const char *option,
			   unsigned int num_params, const char * const params[])
{
	sfptpd_config_general_t *general = (sfptpd_config_general_t *)section;
	general->test_mode = true;

	return 0;
}

static int parse_json_stats(struct sfptpd_config_section *section, const char *option,
			    unsigned int num_params, const char * const params[])
{
	sfptpd_config_general_t *general = (sfptpd_config_general_t *)section;
	assert(general != NULL);
	assert(num_params == 1);

	if (strlen(params[0]) >= PATH_MAX) {
		CFG_ERROR(section, "file name %s too long\n", params[0]);
		return EINVAL;
	}
	sfptpd_strncpy(general->json_stats_filename, params[0],
				   sizeof general->json_stats_filename);
	return 0;
}


static int parse_json_remote_monitor(struct sfptpd_config_section *section, const char *option,
				     unsigned int num_params, const char * const params[])
{
	sfptpd_config_general_t *general = (sfptpd_config_general_t *)section;
	assert(general != NULL);
	assert(num_params == 1);

	if (strlen(params[0]) >= PATH_MAX) {
		CFG_ERROR(section, "file name %s too long\n", params[0]);
		return EINVAL;
	}
	sfptpd_strncpy(general->json_remote_monitor_filename, params[0],
				   sizeof general->json_remote_monitor_filename);
	return 0;
}


static int parse_hotplug_detection_mode(struct sfptpd_config_section *section, const char *option,
					unsigned int num_params, const char * const params[])
{
	assert(num_params == 1);

	if (strcmp(params[0], "auto") != 0 &&
	    strcmp(params[0], "netlink") != 0)
		NOTICE("only the 'netlink' hotplug detection mode is supported, "
		       "other modes are ignored; the hotplug_detection_mode "
		       "is deprecated and may be removed in a future version.\n");
	return 0;
}


static int parse_netlink_rescan_interval(struct sfptpd_config_section *section, const char *option,
					 unsigned int num_params, const char * const params[])
{
	sfptpd_config_general_t *general = (sfptpd_config_general_t *)section;
	assert(num_params == 1);
	int tokens, interval;

	tokens = sscanf(params[0], "%i", &interval);
	if (tokens != 1)
		return EINVAL;

	if (interval < 0) {
		ERROR("config [%s]: %s must be non-negative\n",
		      section->name, option);
		return ERANGE;
	}

	general->netlink_rescan_interval = interval;

	return 0;
}


static int parse_netlink_coalesce_ms(struct sfptpd_config_section *section, const char *option,
				     unsigned int num_params, const char * const params[])
{
	sfptpd_config_general_t *general = (sfptpd_config_general_t *)section;
	assert(num_params == 1);
	int tokens, interval;

	tokens = sscanf(params[0], "%i", &interval);
	if (tokens != 1)
		return EINVAL;

	if (interval < 0) {
		ERROR("config [%s]: %s must be non-negative\n",
		      section->name, option);
		return ERANGE;
	}

	general->netlink_coalesce_ms = interval;

	return 0;
}


static int parse_clustering(struct sfptpd_config_section *section, const char *option,
				   unsigned int num_params, const char * const params[])
{
	sfptpd_config_general_t *general = (sfptpd_config_general_t *)section;
	assert(num_params == 4);
	long double threshold;
        int score;
	int tokens;
	if (strcmp(params[0], "discriminator") != 0) {
		CFG_ERROR(section, "mode %s is not supported. Currently the only supported mode is discriminator\n",
			  params[0]);
		return ERANGE;
	}
	general->clustering_mode = SFPTPD_CLUSTERING_MODE_DISCRIMINATOR;
	if (strlen(params[1]) >= SFPTPD_CONFIG_SECTION_NAME_MAX) {
		CFG_ERROR(section, "instance name %s too long\n",
			  params[1]);
		return ERANGE;
	}

	strcpy(general->clustering_discriminator_name, params[1]);

	tokens = sscanf(params[2], "%Lf", &threshold);
	if (tokens != 1)
		return EINVAL;

	/* User supplied parameter already in ns, no need to convert */
	general->clustering_discriminator_threshold = threshold;

	tokens = sscanf(params[3], "%d", &score);
	if (tokens != 1)
		return EINVAL;

	general->clustering_score_without_discriminator = score;

	return 0;
}


static int parse_clustering_guard_threshold(struct sfptpd_config_section *section, const char *option,
				   unsigned int num_params, const char * const params[])
{
	sfptpd_config_general_t *general = (sfptpd_config_general_t *)section;
	assert(num_params == 2);
	int threshold;
	int tokens;
        
	if (strcmp(params[0], "off") == 0) {
		general->clustering_guard_enabled = false;
	} else if (strcmp(params[0], "on") == 0) {
		general->clustering_guard_enabled = true;
	} else {
		return EINVAL;
	}

	tokens = sscanf(params[1], "%d", &threshold);
	if (tokens != 1)
		return EINVAL;

	if (threshold != 1) {
		CFG_ERROR(section, "currently only a clustering threshold of 1 is supported\n");
		return ERANGE;
	}

	general->clustering_guard_threshold = threshold;

	return 0;
}


static int parse_limit_freq_adj(struct sfptpd_config_section *section, const char *option,
				unsigned int num_params, const char * const params[])
{
	sfptpd_config_general_t *general = (sfptpd_config_general_t *)section;
	int tokens;
	long double freq_adj;
	assert(num_params == 1);

	tokens = sscanf(params[0], "%Lf", &freq_adj);
	if (tokens != 1)
		return EINVAL;

	general->limit_freq_adj = freq_adj;
	return 0;
}


static int parse_ignore_critical(struct sfptpd_config_section *section, const char *option,
			         unsigned int num_params, const char * const params[])
{
	int rc = 0;
	int i;
	sfptpd_config_general_t *general = (sfptpd_config_general_t *)section;

	assert(num_params >= 1);

	for (i = 0; i < num_params; i++) {
		if (!strcmp(params[i], "no-ptp-clock"))
			general->ignore_critical[SFPTPD_CRITICAL_NO_PTP_CLOCK] = true;
		else if (!strcmp(params[i], "no-ptp-subsystem"))
			general->ignore_critical[SFPTPD_CRITICAL_NO_PTP_SUBSYSTEM] = true;
		else if (!strcmp(params[i], "clock-control-conflict"))
			general->ignore_critical[SFPTPD_CRITICAL_CLOCK_CONTROL_CONFLICT] = true;
		else
			rc = EINVAL;
	}

	return rc;
}


static int parse_rtc_adjust(struct sfptpd_config_section *section, const char *option,
			    unsigned int num_params, const char * const params[])
{
	sfptpd_config_general_t *general = (sfptpd_config_general_t *)section;
	assert(num_params == 1);

	if (strcmp(params[0], "off") == 0) {
		general->rtc_adjust = false;
	} else if (strcmp(params[0], "on") == 0) {
		general->rtc_adjust = true;
	} else {
		return EINVAL;
	}

	return 0;
}


<<<<<<< HEAD
static int parse_clock_display_fmts(struct sfptpd_config_section *section, const char *option,
				    unsigned int num_params, const char * const params[])
{
	sfptpd_config_general_t *general = (sfptpd_config_general_t *)section;
	assert(num_params == 4);

	if (strlen(params[0]) >= sizeof general->clocks.format_short ||
	    strlen(params[1]) >= sizeof general->clocks.format_long ||
	    strlen(params[2]) >= sizeof general->clocks.format_hwid ||
	    strlen(params[3]) >= sizeof general->clocks.format_fnam)
		return ENOSPC;

	sfptpd_strncpy(general->clocks.format_short, params[0],
		       sizeof general->clocks.format_short);
	sfptpd_strncpy(general->clocks.format_long, params[1],
		       sizeof general->clocks.format_long);
	sfptpd_strncpy(general->clocks.format_hwid, params[2],
		       sizeof general->clocks.format_hwid);
	sfptpd_strncpy(general->clocks.format_fnam, params[3],
		       sizeof general->clocks.format_fnam);

	return 0;
}


static int validate_config(struct sfptpd_config_section *parent)
=======
static int validate_config(struct sfptpd_config_section *general)
>>>>>>> 72403b22
{
	struct sfptpd_config *config = general->config;
	struct sfptpd_config_section *section, *new;

	/* Ensure an crny sync instance is declared */
	section = sfptpd_config_find(config, SFPTPD_CRNY_MODULE_NAME);
	assert(section != NULL);
	assert(section->scope != SFPTPD_CONFIG_SCOPE_INSTANCE);
	assert(section->ops.create != NULL);

	if ((((sfptpd_config_general_t *) general)->declared_sync_modules & (1 << SFPTPD_CONFIG_CATEGORY_CRNY)) == 0) {
		new = section->ops.create(NULL, SFPTPD_CONFIG_SCOPE_INSTANCE,
					  false, section);
		if (new == NULL) {
			CFG_ERROR(general, "failed to create implicit crny instance\n");
			return ENOMEM;
		}

		sfptpd_config_section_add(config, new);
		TRACE_L1("config: created crny implicit instance %s\n", new->name);
	}

	return 0;
}


/****************************************************************************
 * Local Functions
 ****************************************************************************/

static void general_config_destroy(struct sfptpd_config_section *section)
{
	sfptpd_config_general_t *general = (sfptpd_config_general_t *) section;

	assert(section != NULL);
	assert(section->category == SFPTPD_CONFIG_CATEGORY_GENERAL);

	if (general->groups != NULL)
		free(general->groups);
	free(section);
}


static struct sfptpd_config_section *general_config_create(const char *name,
							   enum sfptpd_config_scope scope,
							   bool allows_instances,
							   const struct sfptpd_config_section *src)
{
	struct sfptpd_config_general *new;

	assert((src == NULL) || (src->category == SFPTPD_CONFIG_CATEGORY_GENERAL));

	new = (struct sfptpd_config_general *)calloc(1, sizeof(*new));
	if (new == NULL) {
		ERROR("failed to allocate memory for general configuration\n");
		return NULL;
	}

	/* If the source isn't null, copy the section contents. Otherwise,
	 * initialise with the default values. */
	if (src != NULL) {
		memcpy(new, src, sizeof(*new));
	} else {
		new->config_filename[0] = '\0';
		new->message_log = SFPTPD_DEFAULT_MESSAGE_LOG;
		new->stats_log = SFPTPD_DEFAULT_STATS_LOG;
		new->stats_log_filename[0] = '\0';
		new->trace_level = SFPTPD_DEFAULT_TRACE_LEVEL;
		sfptpd_strncpy(new->state_path, SFPTPD_DEFAULT_STATE_PATH, sizeof(new->state_path));
		sfptpd_strncpy(new->control_path, SFPTPD_DEFAULT_CONTROL_PATH, sizeof(new->control_path));

		new->clocks.sync_interval = SFPTPD_DEFAULT_SYNC_INTERVAL;
		new->clocks.control = SFPTPD_DEFAULT_CLOCK_CTRL;
		new->clocks.persistent_correction = SFPTPD_DEFAULT_PERSISTENT_CLOCK_CORRECTION;
		new->clocks.discipline_all = SFPTPD_DEFAULT_DISCIPLINE_ALL_CLOCKS;
		new->clocks.num_clocks = 0;
		new->epoch_guard = SFPTPD_DEFAULT_EPOCH_GUARD;

		new->non_sfc_nics = SFPTPD_DEFAULT_NON_SFC_NICS;
		new->assume_one_phc_per_nic = SFPTPD_DEFAULT_ASSUME_ONE_PHC_PER_NIC;
		new->test_mode = false;
		new->daemon = false;
		new->lock = true;
		new->rtc_adjust = SFPTPD_DEFAULT_RTC_ADJUST;

		new->timestamping.all = false;
		new->timestamping.disable_on_exit = true;
		new->timestamping.num_interfaces = 0;

		new->convergence_threshold = 0.0;
		new->step_threshold = SFPTPD_DEFAULT_STEP_THRESHOLD_NS;
		new->initial_sync_instance[0] = '\0';
		new->selection_holdoff_interval = SFPTPD_DEFAULT_SELECTION_HOLDOFF_INTERVAL;
		new->netlink_rescan_interval = SFPTPD_DEFAULT_NETLINK_RESCAN_INTERVAL;
		new->netlink_coalesce_ms = SFPTPD_DEFAULT_NETLINK_COALESCE_MS;

		new->pid_filter.kp = SFPTPD_DEFAULT_SERVO_K_PROPORTIONAL;
		new->pid_filter.ki = SFPTPD_DEFAULT_SERVO_K_INTEGRAL;

		new->selection_policy = sfptpd_default_selection_policy;
                memcpy(new->phc_diff_methods, sfptpd_default_phc_diff_methods, sizeof(sfptpd_default_phc_diff_methods));
		assert(sizeof new->phc_pps_method == sizeof sfptpd_default_pps_method);
		memcpy(new->phc_pps_method, sfptpd_default_pps_method, sizeof new->phc_pps_method);

		new->json_stats_filename[0] = '\0';
		new->json_remote_monitor_filename[0] = '\0';

		new->clustering_mode = SFPTPD_DEFAULT_CLUSTERING_MODE;
                new->clustering_guard_enabled = SFPTPD_DEFAULT_CLUSTERING_GUARD;
		new->clustering_guard_threshold = SFPTPD_DEFAULT_CLUSTERING_GUARD_THRESHOLD;
		new->clustering_discriminator_name[0] = '\0';
		new->clustering_discriminator_threshold = 0;
		new->clustering_score_without_discriminator = SFPTPD_DEFAULT_CLUSTERING_SCORE_ABSENT_DISCRIM;

		new->limit_freq_adj = 1.0E9;

		sfptpd_strncpy(new->clocks.format_short, SFPTPD_DEFAULT_CLOCK_SHORT_FMT, sizeof new->clocks.format_short);
		sfptpd_strncpy(new->clocks.format_long, SFPTPD_DEFAULT_CLOCK_LONG_FMT, sizeof new->clocks.format_long);
		sfptpd_strncpy(new->clocks.format_hwid, SFPTPD_DEFAULT_CLOCK_HWID_FMT, sizeof new->clocks.format_hwid);
		sfptpd_strncpy(new->clocks.format_fnam, SFPTPD_DEFAULT_CLOCK_FNAM_FMT, sizeof new->clocks.format_fnam);

		new->declared_sync_modules = 0;
	}

	sfptpd_config_section_init(&new->hdr, general_config_create,
				   general_config_destroy,
				   SFPTPD_CONFIG_CATEGORY_GENERAL,
				   scope, allows_instances, name);

	return &new->hdr;
}


/****************************************************************************
 * Public Functions
 ****************************************************************************/

int sfptpd_general_config_init(struct sfptpd_config *config)
{
	struct sfptpd_config_general *new;
	assert(config != NULL);

	/* Initialise the general configuration section and add it to the
	 * configuration. */
	new = (struct sfptpd_config_general *)
		general_config_create(config_general_name,
				      SFPTPD_CONFIG_SCOPE_GLOBAL, false, NULL);
	if (new == NULL)
		return ENOMEM;

	/* Add the section to the configuration */
	sfptpd_config_section_add(config, &new->hdr);

	/* Register the general configuration options */
	sfptpd_config_register_options(&config_general_option_set);
	return 0;
}


struct sfptpd_config_general *sfptpd_general_config_get(struct sfptpd_config *config)
{
	struct sfptpd_config_section *section;
	assert(config != NULL);

	section = sfptpd_config_category_global(config, SFPTPD_CONFIG_CATEGORY_GENERAL);
	assert(section != NULL);
	return (struct sfptpd_config_general *)section;
}


void sfptpd_config_set_config_file(struct sfptpd_config *config,
				   char *filename)
{
	struct sfptpd_config_general *general = sfptpd_general_config_get(config);

	/* Take a copy of the config file name */
	sfptpd_strncpy(general->config_filename, filename,
		       sizeof(general->config_filename));
	TRACE_L4("using config file %s\n", general->config_filename);
}


void sfptpd_config_general_set_console_logging(struct sfptpd_config *config)
{
	struct sfptpd_config_general *general = sfptpd_general_config_get(config);

	general->message_log = SFPTPD_MSG_LOG_TO_STDERR;
	general->stats_log = SFPTPD_STATS_LOG_TO_STDOUT;
}


void sfptpd_config_general_set_verbose(struct sfptpd_config *config)
{
	struct sfptpd_config_general *general = sfptpd_general_config_get(config);

	sfptpd_config_general_set_console_logging(config);

	if (general->trace_level < 3)
		general->trace_level = 3;
	if (general->netlink_trace_level < 1)
		general->netlink_trace_level = 1;
	if (general->ntp_trace_level < 1)
		general->ntp_trace_level = 1;
	sfptpd_log_set_trace_level(SFPTPD_COMPONENT_ID_SFPTPD,
				   general->trace_level);
}


int sfptpd_config_general_set_user(struct sfptpd_config *config,
				   const char *user, const char *group)
{
	struct sfptpd_config_section *general = (struct sfptpd_config_section *) sfptpd_general_config_get(config);
	const char *options[2] = { user, group };

	assert(user);

	return parse_user(general, "user", group ? 2 : 1, options);
}

void sfptpd_config_general_set_daemon(struct sfptpd_config *config,
				     bool daemon)
{
	struct sfptpd_config_general *general = sfptpd_general_config_get(config);

	if (general->daemon && !daemon)
		WARNING("overriding 'daemon' from config file with '--no-daemon' from command line\n");

	general->daemon = daemon;
}


/* fin */<|MERGE_RESOLUTION|>--- conflicted
+++ resolved
@@ -1454,7 +1454,6 @@
 }
 
 
-<<<<<<< HEAD
 static int parse_clock_display_fmts(struct sfptpd_config_section *section, const char *option,
 				    unsigned int num_params, const char * const params[])
 {
@@ -1480,10 +1479,7 @@
 }
 
 
-static int validate_config(struct sfptpd_config_section *parent)
-=======
 static int validate_config(struct sfptpd_config_section *general)
->>>>>>> 72403b22
 {
 	struct sfptpd_config *config = general->config;
 	struct sfptpd_config_section *section, *new;
