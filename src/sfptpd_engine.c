--- conflicted
+++ resolved
@@ -1979,18 +1979,13 @@
 		interval.nsec = 0;
 	}
 
-<<<<<<< HEAD
-	INFO("will switch to sync instance %s in %d seconds if %s does not recover\n",
-	     new_candidate->info.name, interval.sec, engine->selected->info.name);
-=======
 	if (new_candidate == engine->selected) {
 		INFO("canceled switch away from sync instance %s as its rank recovered\n",
-		     new_candidate->info.name, interval.tv_sec, engine->selected->info.name);
+		     new_candidate->info.name, interval.sec, engine->selected->info.name);
 	} else {
 		INFO("will switch to sync instance %s in %d seconds if %s does not recover\n",
-		     new_candidate->info.name, interval.tv_sec, engine->selected->info.name);
-	}
->>>>>>> b46e1d16
+		     new_candidate->info.name, interval.sec, engine->selected->info.name);
+	}
 }
 
 
